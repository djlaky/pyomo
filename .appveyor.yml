branches:
  only:
    - master

environment:

  matrix:

    # For Python versions available on Appveyor, see
    # http://www.appveyor.com/docs/installed-software#python
    # The list here is complete at the time of writing.

    #- PYTHON_VERSION: 2.7
    #  PYTHON: "C:\\Miniconda-x64"
    #  CATEGORY: "nightly"

    #- PYTHON_VERSION: 3.4
    #  PYTHON: "C:\\Miniconda34-x64"
    #  CATEGORY: "nightly"

    #- PYTHON_VERSION: 3.5
    #  PYTHON: "C:\\Miniconda35-x64"
    #  CATEGORY: "nightly"

    #- PYTHON_VERSION: 3.6
    #  PYTHON: "C:\\Miniconda36-x64"
    #  CATEGORY: "nightly"

    - PYTHON_VERSION: 2.7
      PYTHON: "C:\\Miniconda"
      CATEGORY: "nightly"
      EXTRAS: YES

    #- PYTHON_VERSION: 3.4
    #  PYTHON: "C:\\Miniconda34-x64"
    #  CATEGORY: "nightly"
    #  EXTRAS: YES

    - PYTHON_VERSION: 3.5
      PYTHON: "C:\\Miniconda35"
      CATEGORY: "nightly"
      EXTRAS: YES

    - PYTHON_VERSION: 3.6
      PYTHON: "C:\\Miniconda36"
      CATEGORY: "nightly"
      EXTRAS: YES

    - PYTHON_VERSION: 3.7
      PYTHON: "C:\\Miniconda37"
      CATEGORY: "nightly"
      EXTRAS: YES


install:
  - "SET PATH=%PYTHON%;%PYTHON%\\Scripts;%PYTHON%\\Library\\bin;%PATH%"
  - python --version
  #
  # Set standardized ways to invoke conda for the various channels.  We
  # are seeing strange issues where conda-forge and cachemeorg are
  # fighting with anaconda over the version of core packages (notably,
  # conda).  The following prevents conda-forge and cacheme.org from
  # overriding anaconda.
  #
  - SET CONDA_INSTALL=conda install -q -y
  - "SET ANACONDA=%CONDA_INSTALL% -c anaconda"
  - "SET CONDAFORGE=%CONDA_INSTALL% -c conda-forge --no-update-deps"
  #
  # Determine if we will use Appveyor's Miniconda or install Anaconda
  # (intermittently one or the other suffers from NumPy failing to load the
  # MKL DLL; See #542, #577
  #
  - SET USING_MINICONDA=1
  #
  # Update conda, then force it to NOT update itself again
  #
  # Somehow, the update from anaconda stalls for Python 3.4. So we're not specifying the channel here.
  #
  - conda config --set always_yes yes
  #- conda update -q -y conda
  - conda config --set auto_update_conda false
  #
  # If we are using full Anaconda instead of Appveyor's MiniConda,
  # install it
  #
  - IF NOT DEFINED USING_MINICONDA (conda install anaconda)
  #
  # Create a virtual environment for this build
  #
  #- conda create -n pyomo_test_env python=%PYTHON_VERSION%
  #- activate pyomo_test_env
  #- "SET CONDAENV=%PYTHON%\\envs\\pyomo_test_env"
  - "echo %PATH%"
  #
  - "SET ADDITIONAL_CF_PKGS=setuptools pip coverage sphinx_rtd_theme"
  #
  # Install extra packages (formerly pyomo.extras)
  #
  #   If we are using Miniconda, we need to install additional packages
  #   that usually come with the full Anaconda distribution
  #
  - SET MINICONDA_EXTRAS=""
  - IF DEFINED USING_MINICONDA (SET MINICONDA_EXTRAS=numpy scipy ipython openpyxl sympy pyodbc pyyaml networkx xlrd pandas matplotlib dill seaborn)
  #
  - "IF DEFINED EXTRAS (SET ADDITIONAL_CF_PKGS=%ADDITIONAL_CF_PKGS% pymysql pyro4 %MINICONDA_EXTRAS%)"
  #- "IF DEFINED EXTRAS (%CONDAFORGE% mkl)"
  #
  # Finally, add any solvers we want to the list
  #
  - "SET ADDITIONAL_CF_PKGS=%ADDITIONAL_CF_PKGS% glpk ipopt"
  #
  # ...and install everything from conda-force in one go
  #
  - "%CONDAFORGE% %ADDITIONAL_CF_PKGS%"
  #
  # While we would like to install codecov using conda (for
  # consistency), there are cases (most recently, in Python 3.5) where
  # the installation is not reliable and codecov is not available after
  # being installed.
  #
  - python -m pip install codecov
  #
  # Install GAMS
  #
  - ps: Start-FileDownload 'https://d37drm4t2jghv5.cloudfront.net/distributions/24.8.5/windows/windows_x64_64.exe'
  - windows_x64_64.exe /SP- /VERYSILENT /NORESTART /DIR=.\gams /NOICONS
  - "SET PATH=%cd%\\gams;%PATH%"
  #
<<<<<<< HEAD
  # Install pyomo.extras
  #
  # If we are using Miniconda, we need to install additional packages
  # that usually come with the full Anaconda distribution
  #
  - SET MINICONDA_EXTRAS=""
  - IF DEFINED USING_MINICONDA (SET MINICONDA_EXTRAS=numpy scipy ipython openpyxl sympy pyodbc pyyaml networkx xlrd pandas matplotlib dill seaborn)
  #
  - "IF DEFINED EXTRAS (%CONDAFORGE% pymysql pyro4 pint %MINICONDA_EXTRAS%)"
  #- "IF DEFINED EXTRAS (%CONDAFORGE% numpy scipy ipython openpyxl sympy pymysql pyodbc pyro4 pyyaml networkx xlrd pandas matplotlib dill)"
  #- "IF DEFINED EXTRAS (%CONDAFORGE% mkl)"
  #
  - "%CONDAFORGE% glpk"
  - "glpsol -v"
  # NOTE: conda-forge doesn't build ipopt for Windows....
  - "%CONDAFORGE% ipopt"
  - "ipopt -v"
  #
=======
>>>>>>> 7d780483
  # Clone but don't install pyomo-model-libraries
  #
  - "git clone https://github.com/Pyomo/pyomo-model-libraries.git"
  - "python -m pip install git+https://github.com/PyUtilib/pyutilib"
  - "python setup.py develop"

  # Set up python's coverage for covering subprocesses (important to do
  # here because we want coverage of the download scripts below)
  #
  - "SET BUILD_DIR=%cd%"
  - "SET COVERAGE_PROCESS_START=%BUILD_DIR%\\coveragerc"
  - "copy %BUILD_DIR%\\.coveragerc %COVERAGE_PROCESS_START%"
  - "echo data_file=%BUILD_DIR%\\.coverage >> %COVERAGE_PROCESS_START%"
  - python -c "from distutils.sysconfig import get_python_lib; import os; FILE=open(os.path.join(get_python_lib(),'run_coverage_at_startup.pth'), 'w'); FILE.write('import coverage; coverage.process_startup()'); FILE.close()"

  # Fetch additional solvers
  #
  - "mkdir %cd%\\bin"
  - "SET PATH=%cd%\\bin;%PATH%"
  - "python pyomo\\common\\getGSL.py %cd%\\bin"
  - "python pyomo\\contrib\\trustregion\\getGJH.py %cd%\\bin"

  # Report relevant package versions
  #
  - "gjh -v"
  - "glpsol -v"
  - "ipopt -v"
  - python --version

build: off


test_script:
  # Put your test command here.
  # If you don't need to build C extensions on 64-bit Python 3.3 or 3.4,
  # you can remove "build.cmd" from the front of the command, as it's
  # only needed to support those cases.
  # Note that you must use the environment variable %PYTHON% to refer to
  # the interpreter you're using - Appveyor does not do anything special
  # to put the Python evrsion you want to use on PATH.
  #
  # This block of commands enable tracking of coverage for any
  # subprocesses launched by tests
  - "SET BUILD_DIR=%cd%"
  - "SET COVERAGE_PROCESS_START=%BUILD_DIR%\\coveragerc"

  # Run Pyomo tests
  - "test.pyomo -v --cat=%CATEGORY% pyomo %BUILD_DIR%\\pyomo-model-libraries"

  # Run documentation tests
  #- "nosetests -v --with-doctest --doctest-extension=.rst doc\\OnlineDocs"


#after_test:
  # This step builds your wheels.
  # Again, you only need build.cmd if you're building C extensions for
  # 64-bit Python 3.3/3.4. And you need to use %PYTHON% to get the correct
  # interpreter
  #- "build.cmd %PYTHON%\\python.exe setup.py bdist_wheel"


#artifacts:
  # bdist_wheel puts your built wheel in the dist directory
  #- path: dist\*


on_success:
  #  You can use this step to upload your artifacts to a public website.
  #  See Appveyor's documentation for more details. Or you can simply
  #  access your wheels from the Appveyor "artifacts" tab for your build.
  #
  # Combine coverage reports over all subprocesses
  - "cd %BUILD_DIR%"
  - dir .cov*
  - "coverage combine %BUILD_DIR%"
  # On some appveyor platforms, the codecov script does not appear to be
  # in the PATH.  We will directly import the module (installed above)
  - python -m codecov -X gcov<|MERGE_RESOLUTION|>--- conflicted
+++ resolved
@@ -102,7 +102,7 @@
   - SET MINICONDA_EXTRAS=""
   - IF DEFINED USING_MINICONDA (SET MINICONDA_EXTRAS=numpy scipy ipython openpyxl sympy pyodbc pyyaml networkx xlrd pandas matplotlib dill seaborn)
   #
-  - "IF DEFINED EXTRAS (SET ADDITIONAL_CF_PKGS=%ADDITIONAL_CF_PKGS% pymysql pyro4 %MINICONDA_EXTRAS%)"
+  - "IF DEFINED EXTRAS (SET ADDITIONAL_CF_PKGS=%ADDITIONAL_CF_PKGS% pymysql pyro4 pint %MINICONDA_EXTRAS%)"
   #- "IF DEFINED EXTRAS (%CONDAFORGE% mkl)"
   #
   # Finally, add any solvers we want to the list
@@ -126,27 +126,6 @@
   - windows_x64_64.exe /SP- /VERYSILENT /NORESTART /DIR=.\gams /NOICONS
   - "SET PATH=%cd%\\gams;%PATH%"
   #
-<<<<<<< HEAD
-  # Install pyomo.extras
-  #
-  # If we are using Miniconda, we need to install additional packages
-  # that usually come with the full Anaconda distribution
-  #
-  - SET MINICONDA_EXTRAS=""
-  - IF DEFINED USING_MINICONDA (SET MINICONDA_EXTRAS=numpy scipy ipython openpyxl sympy pyodbc pyyaml networkx xlrd pandas matplotlib dill seaborn)
-  #
-  - "IF DEFINED EXTRAS (%CONDAFORGE% pymysql pyro4 pint %MINICONDA_EXTRAS%)"
-  #- "IF DEFINED EXTRAS (%CONDAFORGE% numpy scipy ipython openpyxl sympy pymysql pyodbc pyro4 pyyaml networkx xlrd pandas matplotlib dill)"
-  #- "IF DEFINED EXTRAS (%CONDAFORGE% mkl)"
-  #
-  - "%CONDAFORGE% glpk"
-  - "glpsol -v"
-  # NOTE: conda-forge doesn't build ipopt for Windows....
-  - "%CONDAFORGE% ipopt"
-  - "ipopt -v"
-  #
-=======
->>>>>>> 7d780483
   # Clone but don't install pyomo-model-libraries
   #
   - "git clone https://github.com/Pyomo/pyomo-model-libraries.git"
