--- conflicted
+++ resolved
@@ -36,7 +36,6 @@
 import pyomo.environ as pyo
 
 _log = logging.getLogger(__name__)
-<<<<<<< HEAD
 
 
 # This lets the file be imported when the Qt UI is not available (or
@@ -45,16 +44,6 @@
     pass
 
 
-=======
-
-
-# This lets the file be imported when the Qt UI is not available (or
-# when building docs), but you won't be able to use it
-class _ResidualTableUI(object):
-    pass
-
-
->>>>>>> feb8c55e
 class _ResidualTable(object):
     pass
 
@@ -69,11 +58,7 @@
             os.path.join(mypath, "residual_table.ui")
         )
     except:
-<<<<<<< HEAD
-        passss
-=======
         pass
->>>>>>> feb8c55e
 
 
 class ResidualTable(_ResidualTable, _ResidualTableUI):
