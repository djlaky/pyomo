--- conflicted
+++ resolved
@@ -212,11 +212,7 @@
         """Return str briefly describing domain encompassed by self."""
         cdt = _domain_name(self.cdatatype)
         ct = _domain_name(self.ctype)
-<<<<<<< HEAD
-        return f"{cdt}, {ct}, or Iterable[{cdt}/{ct}"
-=======
         return f"{cdt}, {ct}, or Iterable[{cdt}/{ct}]"
->>>>>>> feb8c55e
 
 
 class SolverNotResolvable(PyomoException):
