<<<<<<< HEAD
"""Tests for the MindtPy solver."""
=======
# -*- coding: utf-8 -*-
"""Tests for the MindtPy solver plugin."""
>>>>>>> 66b5278d
from math import fabs
import pyomo.core.base.symbolic
import pyutilib.th as unittest
from pyomo.contrib.mindtpy.tests.eight_process_problem import \
    EightProcessFlowsheet
from pyomo.contrib.mindtpy.tests.MINLP_simple import SimpleMINLP as SimpleMINLP
from pyomo.contrib.mindtpy.tests.MINLP2_simple import SimpleMINLP as SimpleMINLP2
from pyomo.contrib.mindtpy.tests.MINLP3_simple import SimpleMINLP as SimpleMINLP3
from pyomo.contrib.mindtpy.tests.from_proposal import ProposalModel
from pyomo.contrib.mindtpy.tests.constraint_qualification_example import ConstraintQualificationExample
from pyomo.contrib.mindtpy.tests.online_doc_example import OnlineDocExample
from pyomo.environ import SolverFactory, value
from pyomo.environ import *
from pyomo.solvers.tests.models.LP_unbounded import LP_unbounded
from pyomo.solvers.tests.models.QCP_simple import QCP_simple
from pyomo.solvers.tests.models.MIQCP_simple import MIQCP_simple
from pyomo.opt import TerminationCondition

required_solvers = ('ipopt', 'glpk')
# required_solvers = ('gams', 'gams')
if all(SolverFactory(s).available() for s in required_solvers):
    subsolvers_available = True
else:
    subsolvers_available = False


@unittest.skipIf(not subsolvers_available,
                 "Required subsolvers %s are not available"
                 % (required_solvers,))
@unittest.skipIf(not pyomo.core.base.symbolic.differentiate_available,
                 "Symbolic differentiation is not available")
class TestMindtPy(unittest.TestCase):
    """Tests for the MindtPy solver plugin."""

    def test_OA_8PP(self):
        """Test the outer approximation decomposition algorithm."""
        with SolverFactory('mindtpy') as opt:
            model = EightProcessFlowsheet(convex=False)
            print('\n Solving 8PP problem with Outer Approximation')
            results = opt.solve(model, strategy='OA',
                                init_strategy='rNLP',
                                mip_solver=required_solvers[1],
                                nlp_solver=required_solvers[0],
                                bound_tolerance=1E-5)

            self.assertIs(results.solver.termination_condition,
                          TerminationCondition.optimal)
            self.assertAlmostEqual(value(model.cost.expr), 68, places=1)

    def test_OA_8PP_init_max_binary(self):
        """Test the outer approximation decomposition algorithm."""
        with SolverFactory('mindtpy') as opt:
            model = EightProcessFlowsheet(convex=False)
            print('\n Solving 8PP problem with Outer Approximation(max_binary)')
            results = opt.solve(model, strategy='OA',
                                init_strategy='max_binary',
                                mip_solver=required_solvers[1],
                                nlp_solver=required_solvers[0])

            self.assertIs(results.solver.termination_condition,
                          TerminationCondition.optimal)
            self.assertAlmostEqual(value(model.cost.expr), 68, places=1)

    def test_OA_8PP_L2_norm(self):
        """Test the outer approximation decomposition algorithm."""
        with SolverFactory('mindtpy') as opt:
            model = EightProcessFlowsheet(convex=False)
            print('\n Solving 8PP problem with Outer Approximation(max_binary)')
            results = opt.solve(model, strategy='OA',
                                mip_solver=required_solvers[1],
                                nlp_solver=required_solvers[0],
                                feasibility_norm='L2')

            self.assertIs(results.solver.termination_condition,
                          TerminationCondition.optimal)
            self.assertAlmostEqual(value(model.cost.expr), 68, places=1)

    def test_OA_8PP_sympy(self):
        """Test the outer approximation decomposition algorithm."""
        with SolverFactory('mindtpy') as opt:
            model = EightProcessFlowsheet(convex=False)
            print('\n Solving 8PP problem with Outer Approximation(max_binary)')
            results = opt.solve(model, strategy='OA',
                                mip_solver=required_solvers[1],
                                nlp_solver=required_solvers[0],
                                differentiate_mode='sympy')

            self.assertIs(results.solver.termination_condition,
                          TerminationCondition.optimal)
            self.assertAlmostEqual(value(model.cost.expr), 68, places=1)

    # def test_PSC(self):
    #     """Test the partial surrogate cuts decomposition algorithm."""
    #     with SolverFactory('mindtpy') as opt:
    #         model = EightProcessFlowsheet()
    #         print('\n Solving problem with Partial Surrogate Cuts')
    #         opt.solve(model, strategy='PSC',
    #                   init_strategy='rNLP', mip_solver=required_solvers[1],
    #                   nlp_solver=required_solvers[0])
    #
    #         # self.assertIs(results.solver.termination_condition,
    #         #               TerminationCondition.optimal)
    #         self.assertTrue(fabs(value(model.cost.expr) - 68) <= 1E-2)

    # def test_GBD(self):
    #     """Test the generalized Benders Decomposition algorithm."""
    #     with SolverFactory('mindtpy') as opt:
    #         model = EightProcessFlowsheet()
    #         print('\n Solving problem with Generalized Benders Decomposition')
    #         opt.solve(model, strategy='GBD',
    #                   init_strategy='rNLP', mip_solver=required_solvers[1],
    #                   nlp_solver=required_solvers[0])
    #
    #         # self.assertIs(results.solver.termination_condition,
    #         #               TerminationCondition.optimal)
    #         self.assertTrue(fabs(value(model.cost.expr) - 68) <= 1E-2)
    #
    # def test_ECP(self):
    #     """Test the Extended Cutting Planes algorithm."""
    #     with SolverFactory('mindtpy') as opt:
    #         model = EightProcessFlowsheet()
    #         print('\n Solving problem with Extended Cutting Planes')
    #         opt.solve(model, strategy='ECP',
    #                   init_strategy='rNLP', mip_solver=required_solvers[1],
    #                   nlp_solver=required_solvers[0])
    #
    #         # self.assertIs(results.solver.termination_condition,
    #         #               TerminationCondition.optimal)
    #         self.assertTrue(fabs(value(model.cost.expr) - 68) <= 1E-2)

    def test_OA_MINLP_simple(self):
        """Test the outer approximation decomposition algorithm."""
        with SolverFactory('mindtpy') as opt:
            model = SimpleMINLP()
            print('\n Solving MINLP_simple problem with Outer Approximation')
            results = opt.solve(model, strategy='OA',
                                init_strategy='initial_binary',
                                mip_solver=required_solvers[1],
                                nlp_solver=required_solvers[0])

            self.assertIs(results.solver.termination_condition,
                          TerminationCondition.optimal)
            self.assertAlmostEqual(value(model.cost.expr), 3.5, places=2)

    def test_OA_MINLP2_simple(self):
        """Test the outer approximation decomposition algorithm."""
        with SolverFactory('mindtpy') as opt:
            model = SimpleMINLP2()
            print('\n Solving MINLP2_simple problem with Outer Approximation')
            results = opt.solve(model, strategy='OA',
                                init_strategy='initial_binary',
                                mip_solver=required_solvers[1],
                                nlp_solver=required_solvers[0])

            self.assertIs(results.solver.termination_condition,
                          TerminationCondition.optimal)
            self.assertAlmostEqual(value(model.cost.expr), 6.00976, places=2)

    def test_OA_MINLP3_simple(self):
        """Test the outer approximation decomposition algorithm."""
        with SolverFactory('mindtpy') as opt:
            model = SimpleMINLP3()
            print('\n Solving MINLP3_simple problem with Outer Approximation')
            results = opt.solve(model, strategy='OA', init_strategy='initial_binary',
                                mip_solver=required_solvers[1],
                                nlp_solver=required_solvers[0])

            self.assertIs(results.solver.termination_condition,
                          TerminationCondition.optimal)
            self.assertAlmostEqual(value(model.cost.expr), -5.512, places=2)

    def test_OA_Proposal(self):
        """Test the outer approximation decomposition algorithm."""
        with SolverFactory('mindtpy') as opt:
            model = ProposalModel()
            print('\n Solving Proposal problem with Outer Approximation')
            results = opt.solve(model, strategy='OA',
                                mip_solver=required_solvers[1],
                                nlp_solver=required_solvers[0])

            self.assertIs(results.solver.termination_condition,
                          TerminationCondition.optimal)
            self.assertAlmostEqual(value(model.obj.expr), 0.66555, places=2)

    def test_OA_Proposal_with_int_cuts(self):
        """Test the outer approximation decomposition algorithm."""
        with SolverFactory('mindtpy') as opt:
            model = ProposalModel()
            print('\n Solving Proposal problem with Outer Approximation(no good cuts)')
            results = opt.solve(model, strategy='OA',
                                mip_solver=required_solvers[1],
                                nlp_solver=required_solvers[0],
                                add_nogood_cuts=True,
                                integer_to_binary=True  # if we use lazy callback, we cannot set integer_to_binary True
                                )

            self.assertIs(results.solver.termination_condition,
                          TerminationCondition.optimal)
            self.assertAlmostEqual(value(model.obj.expr), 0.66555, places=2)

    def test_OA_ConstraintQualificationExample(self):
        with SolverFactory('mindtpy') as opt:
            model = ConstraintQualificationExample()
            print('\n Solving Constraint Qualification Example with Outer Approximation')
            results = opt.solve(model, strategy='OA',
                                mip_solver=required_solvers[1],
                                nlp_solver=required_solvers[0]
                                )
            self.assertIs(results.solver.termination_condition,
                          TerminationCondition.optimal)
            self.assertAlmostEqual(value(model.objective.expr), 3, places=2)

    def test_OA_ConstraintQualificationExample_integer_cut(self):
        with SolverFactory('mindtpy') as opt:
            model = ConstraintQualificationExample()
            print(
                '\n Solving Constraint Qualification Example with Outer Approximation(no good cuts)')
            results = opt.solve(model, strategy='OA',
                                mip_solver=required_solvers[1],
                                nlp_solver=required_solvers[0],
                                add_nogood_cuts=True
                                )
            self.assertIs(results.solver.termination_condition,
                          TerminationCondition.optimal)
            self.assertAlmostEqual(value(model.objective.expr), 3, places=2)

    def test_OA_OnlineDocExample(self):
        with SolverFactory('mindtpy') as opt:
            model = OnlineDocExample()
            print('\n Solving Online Doc Example with Outer Approximation')
            results = opt.solve(model, strategy='OA',
                                mip_solver=required_solvers[1],
                                nlp_solver=required_solvers[0]
                                )
            self.assertIs(results.solver.termination_condition,
                          TerminationCondition.optimal)
            self.assertAlmostEqual(
                value(model.objective.expr), 2.438447, places=2)

    def test_OA_OnlineDocExample_L_infinity_norm(self):
        with SolverFactory('mindtpy') as opt:
            model = OnlineDocExample()
            print('\n Solving Online Doc Example with Outer Approximation')
            results = opt.solve(model, strategy='OA',
                                mip_solver=required_solvers[1],
                                nlp_solver=required_solvers[0],
                                feasibility_norm="L_infinity"
                                )
            self.assertIs(results.solver.termination_condition,
                          TerminationCondition.optimal)
            self.assertAlmostEqual(
                value(model.objective.expr), 2.438447, places=2)

    # the following tests are used to improve code coverage

    def test_iteration_limit(self):
        with SolverFactory('mindtpy') as opt:
            model = ConstraintQualificationExample()
            print('\n test iteration_limit  to improve code coverage')
            opt.solve(model, strategy='OA',
                      iteration_limit=1,
                      mip_solver=required_solvers[1],
                      nlp_solver=required_solvers[0]
                      )
            # self.assertAlmostEqual(value(model.objective.expr), 3, places=2)

    def test_time_limit(self):
        with SolverFactory('mindtpy') as opt:
            model = ConstraintQualificationExample()
            print('\n test time_limit to improve code coverage')
            opt.solve(model, strategy='OA',
                      time_limit=1,
                      mip_solver=required_solvers[1],
                      nlp_solver=required_solvers[0]
                      )

    def test_LP_case(self):
        with SolverFactory('mindtpy') as opt:
            m_class = LP_unbounded()
            m_class._generate_model()
            model = m_class.model
            print('\n Solving LP case with Outer Approximation')
            opt.solve(model, strategy='OA',
                      mip_solver=required_solvers[1],
                      nlp_solver=required_solvers[0],
                      )

    def test_QCP_case(self):
        with SolverFactory('mindtpy') as opt:
            m_class = QCP_simple()
            m_class._generate_model()
            model = m_class.model
            print('\n Solving QCP case with Outer Approximation')
            opt.solve(model, strategy='OA',
                      mip_solver=required_solvers[1],
                      nlp_solver=required_solvers[0],
                      )

    def test_maximize_obj(self):
        """Test the outer approximation decomposition algorithm."""
        with SolverFactory('mindtpy') as opt:
            model = ProposalModel()
            model.obj.sense = maximize
            print('\n test maximize case to improve code coverage')
            opt.solve(model, strategy='OA',
                      mip_solver=required_solvers[1],
                      nlp_solver=required_solvers[0],
                      #   mip_solver_args={'timelimit': 0.9}
                      )
            self.assertAlmostEqual(value(model.obj.expr), 14.83, places=1)

    def test_rNLP_add_slack(self):
        """Test the outer approximation decomposition algorithm."""
        with SolverFactory('mindtpy') as opt:
            model = EightProcessFlowsheet()
            print(
                '\n Test rNLP initialize strategy and add_slack to improve code coverage')
            opt.solve(model, strategy='OA',
                      init_strategy='rNLP',
                      mip_solver=required_solvers[1],
                      nlp_solver=required_solvers[0],
                      bound_tolerance=1E-5,
                      add_slack=True)
            self.assertAlmostEqual(value(model.cost.expr), 68, places=1)

    def test_initial_binary_add_slack(self):
        """Test the outer approximation decomposition algorithm."""
        with SolverFactory('mindtpy') as opt:
            model = SimpleMINLP()
            print(
                '\n Test initial_binary initialize strategy and add_slack to improve code coverage')
            results = opt.solve(model, strategy='OA',
                                init_strategy='initial_binary',
                                mip_solver=required_solvers[1],
                                nlp_solver=required_solvers[0],
                                add_slack=True)

            self.assertIs(results.solver.termination_condition,
                          TerminationCondition.optimal)
            self.assertAlmostEqual(value(model.cost.expr), 3.5, places=2)

    # def test_OA_OnlineDocExample4(self):
    #     with SolverFactory('mindtpy') as opt:
    #         m = ConcreteModel()
    #         m.x = Var(within=Binary)
    #         m.y = Var(within=Reals)
    #         m.o = Objective(expr=m.x*m.y)
    #         print('\n Solving problem with Outer Approximation')
    #         opt.solve(m, strategy='OA',
    #                   mip_solver=required_solvers[1],
    #                   nlp_solver=required_solvers[0],
    #                   )

    # def test_PSC(self):
    #     """Test the partial surrogate cuts decomposition algorithm."""
    #     with SolverFactory('mindtpy') as opt:
    #         model = SimpleMINLP()
    #         print('\n Solving problem with Partial Surrogate Cuts')
    #         opt.solve(model, strategy='PSC', init_strategy='initial_binary',
    #                   mip_solver=required_solvers[1],
    #                   nlp_solver=required_solvers[0])
    #
    #         # self.assertIs(results.solver.termination_condition,
    #         #               TerminationCondition.optimal)
    #         self.assertTrue(abs(value(model.cost.expr) - 3.5) <= 1E-2)
    #
    # def test_GBD(self):
    #     """Test the generalized Benders Decomposition algorithm."""
    #     with SolverFactory('mindtpy') as opt:
    #         model = SimpleMINLP()
    #         print('\n Solving problem with Generalized Benders Decomposition')
    #         opt.solve(model, strategy='GBD', init_strategy='initial_binary',
    #                   mip_solver=required_solvers[1],
    #                   nlp_solver=required_solvers[0])
    #
    #         # self.assertIs(results.solver.termination_condition,
    #         #               TerminationCondition.optimal)
    #         self.assertTrue(abs(value(model.cost.expr) - 3.5) <= 1E-2)
    #
    # def test_ECP(self):
    #     """Test the Extended Cutting Planes algorithm."""
    #     with SolverFactory('mindtpy') as opt:
    #         model = SimpleMINLP()
    #         print('\n Solving problem with Extended Cutting Planes')
    #         opt.solve(model, strategy='ECP', init_strategy='initial_binary',
    #                   ECP_tolerance=1E-4,
    #                   mip_solver=required_solvers[1],
    #                   nlp_solver=required_solvers[0])
    #
    #         # self.assertIs(results.solver.termination_condition,
    #         #               TerminationCondition.optimal)
    #         self.assertTrue(abs(value(model.cost.expr) - 3.5) <= 1E-2)
    #


if __name__ == "__main__":
    unittest.main()<|MERGE_RESOLUTION|>--- conflicted
+++ resolved
@@ -1,9 +1,5 @@
-<<<<<<< HEAD
+# -*- coding: utf-8 -*-
 """Tests for the MindtPy solver."""
-=======
-# -*- coding: utf-8 -*-
-"""Tests for the MindtPy solver plugin."""
->>>>>>> 66b5278d
 from math import fabs
 import pyomo.core.base.symbolic
 import pyutilib.th as unittest
