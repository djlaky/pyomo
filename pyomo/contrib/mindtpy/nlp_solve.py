--- conflicted
+++ resolved
@@ -1,17 +1,13 @@
-<<<<<<< HEAD
-# -*- coding: utf-8 -*-
-=======
 #  ___________________________________________________________________________
 #
 #  Pyomo: Python Optimization Modeling Objects
 #  Copyright 2017 National Technology and Engineering Solutions of Sandia, LLC
-#  Under the terms of Contract DE-NA0003525 with National Technology and 
-#  Engineering Solutions of Sandia, LLC, the U.S. Government retains certain 
+#  Under the terms of Contract DE-NA0003525 with National Technology and
+#  Engineering Solutions of Sandia, LLC, the U.S. Government retains certain
 #  rights in this software.
 #  This software is distributed under the 3-clause BSD License.
 #  ___________________________________________________________________________
 
->>>>>>> 08f4188b
 """Solution of NLP subproblems."""
 from __future__ import division
 import logging
@@ -19,15 +15,9 @@
 from pyomo.contrib.mindtpy.cut_generation import (add_oa_cuts,
                                                   add_no_good_cuts, add_affine_cuts)
 from pyomo.contrib.mindtpy.util import add_feas_slacks
-<<<<<<< HEAD
 from pyomo.contrib.gdpopt.util import copy_var_list_values, get_main_elapsed_time, time_code
 from pyomo.core import (Constraint, Objective,
                         TransformationFactory, minimize, value)
-=======
-from pyomo.contrib.gdpopt.util import copy_var_list_values, get_main_elapsed_time
-from pyomo.core import (Constraint, Objective, TransformationFactory,
-                        minimize, value)
->>>>>>> 08f4188b
 from pyomo.opt import TerminationCondition as tc
 from pyomo.opt import SolverFactory, SolverResults, SolverStatus
 from pyomo.contrib.gdpopt.util import SuppressInfeasibleWarning
@@ -208,17 +198,12 @@
                              solve_data.mip.MindtPy_utils.variable_list,
                              config)
         add_affine_cuts(solve_data, config)
-    elif config.strategy == 'PSC':
-        # !!THIS SEEMS LIKE A BUG!! - mrmundt #
-        add_psc_cut(solve_data, config)
-<<<<<<< HEAD
+    # elif config.strategy == 'PSC':
+    #     # !!THIS SEEMS LIKE A BUG!! - mrmundt #
+    #     add_psc_cut(solve_data, config)
     # elif config.strategy == 'GBD':
+    #     # !!THIS SEEMS LIKE A BUG!! - mrmundt #
     #     add_gbd_cut(solve_data, config)
-=======
-    elif config.strategy == 'GBD':
-        # !!THIS SEEMS LIKE A BUG!! - mrmundt #
-        add_gbd_cut(solve_data, config)
->>>>>>> 08f4188b
 
     var_values = list(v.value for v in fixed_nlp.MindtPy_utils.variable_list)
     if config.add_no_good_cuts:
