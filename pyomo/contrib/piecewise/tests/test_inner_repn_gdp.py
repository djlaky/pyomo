--- conflicted
+++ resolved
@@ -129,26 +129,16 @@
                       paraboloid_block.substitute_var)
 
     def test_transformation_do_not_descend(self):
-<<<<<<< HEAD
         m = models.make_log_x_model()
-        inner_repn = TransformationFactory('contrib.inner_repn_gdp')
-=======
-        m = self.make_model()
         inner_repn = TransformationFactory('contrib.piecewise.inner_repn_gdp')
->>>>>>> 9a78f3f3
         inner_repn.apply_to(m)
 
         self.check_pw_log(m)
         self.check_pw_paraboloid(m)
 
     def test_transformation_PiecewiseLinearFunction_targets(self):
-<<<<<<< HEAD
         m = models.make_log_x_model()
-        inner_repn = TransformationFactory('contrib.inner_repn_gdp')
-=======
-        m = self.make_model()
         inner_repn = TransformationFactory('contrib.piecewise.inner_repn_gdp')
->>>>>>> 9a78f3f3
         inner_repn.apply_to(m, targets=[m.pw_log])
 
         self.check_pw_log(m)
@@ -158,13 +148,8 @@
             m.pw_paraboloid.get_transformation_var(m.paraboloid_expr))
 
     def test_descend_into_expressions(self):
-<<<<<<< HEAD
         m = models.make_log_x_model()
-        inner_repn = TransformationFactory('contrib.inner_repn_gdp')
-=======
-        m = self.make_model()
         inner_repn = TransformationFactory('contrib.piecewise.inner_repn_gdp')
->>>>>>> 9a78f3f3
         inner_repn.apply_to(m, descend_into_expressions=True)
 
         # Everything should be transformed
@@ -172,13 +157,8 @@
         self.check_pw_paraboloid(m)
 
     def test_descend_into_expressions_constraint_target(self):
-<<<<<<< HEAD
         m = models.make_log_x_model()
-        inner_repn = TransformationFactory('contrib.inner_repn_gdp')
-=======
-        m = self.make_model()
         inner_repn = TransformationFactory('contrib.piecewise.inner_repn_gdp')
->>>>>>> 9a78f3f3
         inner_repn.apply_to(m, descend_into_expressions=True,
                             targets=[m.indexed_c])
 
@@ -187,13 +167,8 @@
         self.assertIsNone(m.pw_log.get_transformation_var(m.log_expr))
 
     def test_descend_into_expressions_objective_target(self):
-<<<<<<< HEAD
         m = models.make_log_x_model()
-        inner_repn = TransformationFactory('contrib.inner_repn_gdp')
-=======
-        m = self.make_model()
         inner_repn = TransformationFactory('contrib.piecewise.inner_repn_gdp')
->>>>>>> 9a78f3f3
         inner_repn.apply_to(m, descend_into_expressions=True,
                             targets=[m.obj])
 
