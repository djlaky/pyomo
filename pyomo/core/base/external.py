--- conflicted
+++ resolved
@@ -609,15 +609,9 @@
         self.n = N
         self.nr = N - NS
         self.at = (c_int*N)()
-<<<<<<< HEAD
         self.ra = (c_double*self.nr)()
         self.sa = (c_char_p*NS)()
-        if fgh > 0:
-=======
-        self.ra = (c_double*N)()
-        self.sa = None
         if fgh >= 1:
->>>>>>> d332c7bb
             self.derivs = (c_double*N)(0.)
         if fgh >= 2:
             self.hes = (c_double*((N+N*N)//2))(0.)
