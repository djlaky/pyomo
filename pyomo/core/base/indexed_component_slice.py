#  ___________________________________________________________________________
#
#  Pyomo: Python Optimization Modeling Objects
#  Copyright 2017 National Technology and Engineering Solutions of Sandia, LLC
#  Under the terms of Contract DE-NA0003525 with National Technology and
#  Engineering Solutions of Sandia, LLC, the U.S. Government retains certain
#  rights in this software.
#  This software is distributed under the 3-clause BSD License.
#  ___________________________________________________________________________
import copy
from six import iteritems, iterkeys, advance_iterator
from pyomo.common import DeveloperError

class IndexedComponent_slice(object):
    """Special class for slicing through hierarchical component trees

    The basic concept is to interrupt the normal slice generation
    procedure to return a specialized iterable class (this object).  This
    object supports simple getitem / getattr / call methods and caches
    them until it is time to actually iterate through the slice.  We
    then walk down the cached names / indices and resolve the final
    objects during the iteration process.  This works because all the
    calls to __getitem__ / __getattr__ / __call__ happen *before* the
    call to __iter__()
    """
    ATTR_MASK = 4
    ITEM_MASK = 8
    CALL_MASK = 16

    slice_info = 0
    get_attribute = ATTR_MASK | 1
    set_attribute = ATTR_MASK | 2
    del_attribute = ATTR_MASK | 3
    get_item = ITEM_MASK | 1
    set_item = ITEM_MASK | 2
    del_item = ITEM_MASK | 3
    call = CALL_MASK

    def __init__(self, component, fixed=None, sliced=None, ellipsis=None):
        """A "slice" over an _IndexedComponent hierarchy

        This class has two forms for the constructor.  The first form is
        the standard constructor that takes a base component and
        indexing information.  This form takes

           IndexedComponent_slice(component, fixed, sliced, ellipsis)

        The second form is a "copy constructor" that is used internally
        when building up the "call stack" for the hierarchical slice.  The
        copy constructor takes an IndexedComponent_slice and an
        optional "next term" in the slice construction (from get/set/del
        item/attr or call):

           IndexedComponent_slice(slice, next_term=None)

        Parameters
        ----------
        component: IndexedComponent
            The base component for this slice

        fixed: dict
            A dictionary indicating the fixed indices of component,
            mapping index position to value

        sliced: dict
            A dictionary indicating the sliced indices of component
            mapping the index position to the (python) slice object

        ellipsis: int
            The position of the ellipsis in the initial component slice

        """
        # Note that because we use a custom __setattr__, we need to
        # define actual instance attributes using the base class
        # __setattr__.
        set_attr = super(IndexedComponent_slice, self).__setattr__
        if type(component) is IndexedComponent_slice:
            # Copy constructor
            _len = component._len
            # For efficiency, we will only duplicate the call stack
            # list if this instance is not point to the end of the list.
            if _len == len(component._call_stack):
                set_attr('_call_stack', component._call_stack)
            else:
                set_attr('_call_stack', component._call_stack[:_len])
            set_attr('_len', _len)
            if fixed is not None:
                self._call_stack.append(fixed)
                self._len += 1
            set_attr('call_errors_generate_exceptions',
                     component.call_errors_generate_exceptions)
            set_attr('key_errors_generate_exceptions',
                     component.key_errors_generate_exceptions)
            set_attr('attribute_errors_generate_exceptions',
                     component.attribute_errors_generate_exceptions)
        else:
            # Normal constructor
            set_attr('_call_stack', [
                (IndexedComponent_slice.slice_info,
                 (component, fixed, sliced, ellipsis)) ])
            set_attr('_len', 1)
            # Since this is an object, users may change these flags
            # between where they declare the slice and iterate over it.
            set_attr('call_errors_generate_exceptions', True)
            set_attr('key_errors_generate_exceptions', True)
            set_attr('attribute_errors_generate_exceptions', True)

    def __getstate__(self):
        """Serialize this object.

        In general, we would not need to implement this (the object does
        not leverage ``__slots__``).  However, because we have a
        "blanket" implementation of :py:meth:`__getattr__`, we need to
        explicitly implement these to avoid "accidentally" extending or
        evaluating this slice."""
        return {k:getattr(self,k) for k in self.__dict__}

    def __setstate__(self, state):
        """Deserialize the state into this object. """
        set_attr = super(IndexedComponent_slice, self).__setattr__
        for k,v in iteritems(state):
            set_attr(k,v)

    def __deepcopy__(self, memo):
        """Deepcopy this object (leveraging :py:meth:`__getstate__`)"""
        ans = memo[id(self)] = self.__class__.__new__(self.__class__)
        ans.__setstate__(copy.deepcopy(self.__getstate__(), memo))
        return ans

    def __iter__(self):
        """Return an iterator over this slice"""
        return _IndexedComponent_slice_iter(self)

    def __getattr__(self, name):
        """Override the "." operator to defer resolution until iteration.

        Creating a slice of a component returns a
        IndexedComponent_slice object.  Subsequent attempts to resolve
        attributes hit this method.
        """
        return IndexedComponent_slice(self, (
            IndexedComponent_slice.get_attribute, name ) )

    def __setattr__(self, name, value):
        """Override the "." operator implementing attribute assignment

        This supports notation similar to:

            del model.b[:].c.x = 5

        and immediately evaluates the slice.
        """
        # Don't overload any pre-existing attributes
        if name in self.__dict__:
            return super(IndexedComponent_slice, self).__setattr__(name,value)

        # Immediately evaluate the slice and set the attributes
        for i in IndexedComponent_slice(self, (
                IndexedComponent_slice.set_attribute, name, value ) ):
            pass
        return None

    def __getitem__(self, idx):
        """Override the "[]" operator to defer resolution until iteration.

        Creating a slice of a component returns a
        IndexedComponent_slice object.  Subsequent attempts to query
        items hit this method.
        """
        return IndexedComponent_slice(self, (
            IndexedComponent_slice.get_item, idx ) )

    def __setitem__(self, idx, val):
        """Override the "[]" operator for setting item values.

        This supports notation similar to:

            model.b[:].c.x[1,:] = 5

        and immediately evaluates the slice.
        """
        # Immediately evaluate the slice and set the attributes
        for i in IndexedComponent_slice(self, (
                IndexedComponent_slice.set_item, idx, val ) ):
            pass
        return None

    def __delitem__(self, idx):
        """Override the "del []" operator for deleting item values.

        This supports notation similar to:

            del model.b[:].c.x[1,:]

        and immediately evaluates the slice.
        """
        # Immediately evaluate the slice and set the attributes
        for i in IndexedComponent_slice(self, (
                IndexedComponent_slice.del_item, idx ) ):
            pass
        return None

    def __call__(self, *idx, **kwds):
        """Special handling of the "()" operator for component slices.

        Creating a slice of a component returns a IndexedComponent_slice
        object.  Subsequent attempts to call items hit this method.  We
        handle the __call__ method separately based on the item (identifier
        immediately before the "()") being called:

        - if the item was 'component', then we defer resolution of this call
        until we are actually iterating over the slice.  This allows users
        to do operations like `m.b[:].component('foo').bar[:]`

        - if the item is anything else, then we will immediately iterate over
        the slice and call the item.  This allows "vector-like" operations
        like: `m.x[:,1].fix(0)`.
        """
        # There is a weird case in pypy3.6-7.2.0 where __name__ gets
        # called after retrieving an attribute that will be called.  I
        # don't know why that happens, but we will trap it here and
        # remove the getattr(__name__) from the call stack.
        _len = self._len
        if self._call_stack[_len-1][0] == IndexedComponent_slice.get_attribute \
           and self._call_stack[_len-1][1] == '__name__':
            self._len -= 1

        ans = IndexedComponent_slice(self, (
            IndexedComponent_slice.call, idx, kwds ) )
        # Because we just duplicated the slice and added a new entry, we
        # know that the _len == len(_call_stack)
        if ans._call_stack[-2][1] == 'component':
            return ans
        else:
            # Note: simply calling "list(self)" results in infinite
            # recursion in python2.6
            return list( i for i in ans )

    def __hash__(self):
        return hash(tuple(_freeze(x) for x in self._call_stack[:self._len]))

    def __eq__(self, other):
        if other is self:
            return True
        if type(other) is not IndexedComponent_slice:
            return False
        return tuple(_freeze(x) for x in self._call_stack[:self._len]) \
            == tuple(_freeze(x) for x in other._call_stack[:other._len])

    def __ne__(self, other):
        return not self.__eq__(other)

    def duplicate(self):
        ans = IndexedComponent_slice(self)
        ans._call_stack = ans._call_stack[:ans._len]
        return ans

    def index_wildcard_keys(self):
        _iter = _IndexedComponent_slice_iter(self, iter_over_index=True)
        return (_iter.get_last_index_wildcards() for _ in _iter)

    def wildcard_keys(self):
        _iter = self.__iter__()
        return (_iter.get_last_index_wildcards() for _ in _iter)

    def wildcard_items(self):
        _iter = self.__iter__()
        return ((_iter.get_last_index_wildcards(), _) for _ in _iter)

    def expanded_keys(self):
        _iter = self.__iter__()
        return (_iter.get_last_index() for _ in _iter)

    def expanded_items(self):
        _iter = self.__iter__()
        return ((_iter.get_last_index(), _) for _ in _iter)


<<<<<<< HEAD
=======
def _tuple_from_possible_scalar(source):
    if type(source) is not tuple:
        # This will behave poorly for non-tuple,
        # non-string iterables, but we do not
        # expect non-tuple, non-string iterables.
        return (source,)
    return source

>>>>>>> 3df5042d
def _freeze(info):
    if info[0] == IndexedComponent_slice.slice_info:
        return (
            info[0],
            id(info[1][0]),  # id of the Component
            tuple(iteritems(info[1][1])), # {idx: value} for fixed
            tuple(iterkeys(info[1][2])),  # {idx: slice} for slices
            info[1][3]  # elipsis index
        )
    elif info[0] & IndexedComponent_slice.ITEM_MASK:
        if type(info[1]) is not tuple:
            index = (info[1],)
        else:
            index = info[1]
        return (
            info[0],
            tuple( (x.start,x.stop,x.step) if type(x) is slice else x
                   for x in index ),
            info[2:],
        )
    else:
        return info



class _slice_generator(object):
    """Utility (iterator) for generating the elements of one slice

    Iterate through the component index and yield the component data
    values that match the slice template.
    """
    def __init__(self, component, fixed, sliced, ellipsis, iter_over_index):
        self.component = component
        self.fixed = fixed
        self.sliced = sliced
        self.ellipsis = ellipsis
        self.iter_over_index = iter_over_index

        self.tuplize_unflattened_index = (
            self.component._implicit_subsets is None
            or len(self.component._implicit_subsets) == 1 )

        self.explicit_index_count = len(fixed) + len(sliced)
        if iter_over_index:
            # This should be used to iterate over all the potential
            # indices of a sparse IndexedComponent.
            self.component_iter = component.index_set().__iter__()
        else:
            # The default behavior is to iterate over the component.
            self.component_iter = component.__iter__()

        # Cache for the most recent index returned. This is used to
        # iterate over keys of the slice (for instance, in a
        # _ReferenceDict).
        self.last_index = None

    def next(self):
        """__next__() iterator for Py2 compatibility"""
        return self.__next__()

    def __next__(self):
        # We have to defer this import to here to resolve circular
        # imports.  Ideally, we would move normalize_index to another
        # module to resolve this.
        from .indexed_component import normalize_index

        while 1:
            # Note: running off the end of the underlying iterator will
            # generate a StopIteration exception that will propagate up
            # and end this iterator.
            index = advance_iterator(self.component_iter)

            # We want a tuple of indices, so convert scalars to tuples
            if normalize_index.flatten:
                _idx = index if type(index) is tuple else (index,)
            elif self.tuplize_unflattened_index:
                _idx = (index,)
            else:
                _idx = index

            # Verify the number of indices: if there is a wildcard
            # slice, then there must be enough indices to at least match
            # the fixed indices.  Without the wildcard slice (ellipsis),
            # the number of indices must match exactly.
            if self.ellipsis is not None:
                if self.explicit_index_count > len(_idx):
                    continue
            elif len(_idx) != self.explicit_index_count:
                continue

            valid = True
            for key, val in iteritems(self.fixed):
                # If this index of the component does not match all
                # the specified fixed indices, don't return anything.
                if not val == _idx[key]:
                    valid = False
                    break
            if valid:
                # Remember the index tuple corresponding to the last
                # component data returned by this iterator. In this way
                # we can use the cached indices to iterate over "indices"
                # of a slice.
                #
                # last_index is the most recent index encountered, not 
                # the last index that will ever be encountered.
                self.last_index = _idx

                # Note: it is important to use __getitem__, as the
                # derived class may implement a non-standard storage
                # mechanism (e.g., Param)
                if (not self.iter_over_index) or index in self.component:
                    # If iter_over_index is False, we are iterating over
                    # the component ("filled-in" indices only).  Since
                    # `advance_iter` was called on the component iter,
                    # we already know index is in self.component.
                    return self.component[index]
                else:
                    # If iter_over_index is True, we need to return
                    # something even when index is not actually in
                    # self.component.  We will (arbitrarily) return
                    # None.
                    return None

# Backwards compatibility
_IndexedComponent_slice = IndexedComponent_slice

# Mock up a callable object with a "check_complete" method
def _advance_iter(_iter):
    return advance_iterator(_iter)
def _advance_iter_check_complete():
    pass
_advance_iter.check_complete = _advance_iter_check_complete

# A dummy class that we can use as a named entity below
class _NotIterable(object): pass


class _IndexedComponent_slice_iter(object):
    def __init__(self, component_slice, advance_iter=_advance_iter,
                 iter_over_index=False):
        # _iter_stack holds a list of elements X where X is either a
        # _slice_generator iterator (if this level in the hierarchy is a
        # slice) or None (if this level is either a SimpleComponent,
        # attribute, method, or is explicitly indexed).
        self._slice = component_slice
        self.advance_iter = advance_iter
        self._iter_over_index = iter_over_index
        call_stack = self._slice._call_stack
        call_stack_len = self._slice._len
        self._iter_stack = [None]*call_stack_len
        # Initialize the top of the `_iter_stack` (deepest part of the
        # model hierarchy):
        if call_stack[0][0] == IndexedComponent_slice.slice_info:
            # The root of the _iter_stack is a generator for the
            # "highest-level slice" (slice closest to the model() block)
            self._iter_stack[0] = _slice_generator(
                *call_stack[0][1], iter_over_index=self._iter_over_index)
            # call_stack[0][1] is a (fixed, sliced, ellipsis) tuple, where
            # fixed and sliced are dicts.
        elif call_stack[0][0] == IndexedComponent_slice.set_item:
            # This is a special case that happens when calling
            # `_ReferenceDict.__setitem__` when the call stack consists
            # of only a `set_item` entry.  We need to initialize the
            # root of _iter_stack to something other than None (so it
            # doesn't immediately get "popped" off.  However, set_item
            # is not an iterable thing, so we will will use a type flag
            # to signal this case to __next__below.
            assert call_stack_len == 1
            self._iter_stack[0] = _NotIterable # Something not None
        else:
            raise DeveloperError("Unexpected call_stack flag encountered: %s"
                                 % call_stack[0][0])

    def __iter__(self):
        """This class implements the iterator API"""
        return self

    def next(self):
        """__next__() iterator for Py2 compatibility"""
        return self.__next__()

    def __next__(self):
        """Return the next element in the slice."""
        # In each call to this function, idx will initially point
        # to the bottom of the stack.
        #
        # NOTE: We refer to this stack as growing "downward", just like
        # the model hierarchy to which it refers.
        idx = len(self._iter_stack)-1
        while True:
            # Flush out any non-slice levels.  Since we initialize
            # _iter_stack with None, in the first call this will
            # immediately walk up to the beginning of the _iter_stack
            #
            # On subsequent calls, we will walk up only as far as the
            # "deepest" active (non-exhausted) iterator. Higher-level
            # iterators could still be active as well, but those index
            # values will remain constant until we have exhausted this
            # "deepest" iterator.
            while self._iter_stack[idx] is None:
                idx -= 1
            # Get the next element in the deepest iterator (active slice)
            try:
                if self._iter_stack[idx] is _NotIterable:
                    # This happens when attempting a `set_item` call on
                    # a `_ReferenceDict` whose slice consists of only a 
                    # `slice_info` entry.
                    # E.g.
                    #     ref = Reference(m.x[:])
                    #     ref._data[1] = 2
                    # but not
                    #     ref = Reference(m.b[:].x[:])
                    #     ref._data['a',1] = 2
                    #
                    _comp = self._slice._call_stack[0][1][0]
                    # _comp is the component in the slice_info entry
                    # of the call stack
                else:
                    # Advance the "deepest active iterator"
                    _comp = self.advance_iter(self._iter_stack[idx])
                    # Note that if we are looking for a specific
                    # wildcard index, that data is stored in
                    # advance_iter() and will be automatically inserted.
                    #
                    # _comp is "local" part of the component we're
                    # looking for.  The rest of the component will be
                    # located using the remainder of the iter stack.
                    #
                    # Note that _comp is actually a component data, because
                    # the _slice_generator (_iter_stack[idx]) returns
                    # component datas rather than indices.
                    # The _slice_generator is able to know about its
                    # component because it was created from a "higher-
                    # level" component/slice in the call/iter stack.
                    # A higher-level iterator may still be active, and
                    # this _slice_generator will need to be regenerated
                    # when/if that iterator is advanced.
                    idx += 1
            except StopIteration:
                # We have exhausted the iterator at this level of the
                # stack
                if not idx:
                    # Top-level iterator is done.  We are done.
                    # (This is how the infinite loop terminates!)
                    raise
                # Reset the _slice_generator to None so that the next
                # iteration will walk up to - and advance - the
                # "next-highest level" iterator.
                self._iter_stack[idx] = None
                # Trivial optimization: we now know that the
                # _iter_stack[idx] is None, so we can preemptively
                # decrement idx in preparatioon for the next iteration
                # of this loop.
                idx -= 1
                continue

            # Walk to the end of the iter/call stacks, constructing a
            # component to return along the way.  The _iter_stack for
            # all of these levels from idx to the end of the list are
            # known to be None at this point.
            while idx < self._slice._len:
                _call = self._slice._call_stack[idx]
                if _call[0] == IndexedComponent_slice.get_attribute:
                    try:
                        # Attach attribute to our current component:
                        _comp = getattr(_comp, _call[1])
                    except AttributeError:
                        # Since we are slicing, we may only be interested in
                        # things that match.  We will allow users to
                        # (silently) ignore any attribute errors generated
                        # by concrete indices in the slice hierarchy...
                        if self._slice.attribute_errors_generate_exceptions \
                           and not self._iter_over_index:
                            raise
                        # Break from the inner loop; next action will be to
                        # advance the "highest-level iterator"
                        break
                elif _call[0] == IndexedComponent_slice.get_item:
                    try:
                        # Get the specified index for the current component:
                        _comp = _comp.__getitem__( _call[1] )
                    except KeyError:
                        # Since we are slicing, we may only be
                        # interested in things that match.  We will
                        # allow users to (silently) ignore any key
                        # errors generated by concrete indices in the
                        # slice hierarchy...
                        if self._slice.key_errors_generate_exceptions \
                           and not self._iter_over_index:
                            raise
                        break
                    # If the index defines a slice, add a slice generator
                    # to the iter_stack:
                    if _comp.__class__ is IndexedComponent_slice:
                        # Extract the _slice_generator (for
                        # efficiency... these are always 1-level slices,
                        # so we don't need the overhead of the
                        # IndexedComponent_slice object)
                        assert _comp._len == 1
                        self._iter_stack[idx] = _slice_generator(
                            *_comp._call_stack[0][1],
                            iter_over_index=self._iter_over_index
                        )
                        try:
                            # Advance to get the first component defined
                            # by this slice (so that we have a concrete
                            # context that we can use to decend further
                            # down the model hierarchy):
                            _comp = self.advance_iter(self._iter_stack[idx])
                            # Note that the iterator will remained
                            # cached for subsequent calls to __next__()
                            # (when it will eventually be exhausted).
                        except StopIteration:
                            # We got a slicer, but the slicer doesn't
                            # match anything.  We should break here,
                            # which (due to 'while True' above) will
                            # walk back up to the next iterator and move
                            # on
                            self._iter_stack[idx] = None
                            break
                    else:
                        # `_comp` is a fully qualified component data (i.e.,
                        # not a slice).  Record None in the _iter_stack
                        # so we note that this level in the stack is not
                        # defined by an iterator (i.e., subsequent calls
                        # should immediately "pop" this level off the
                        # stack and proceed to the next higher level.
                        self._iter_stack[idx] = None
                elif _call[0] == IndexedComponent_slice.call:
                    try:
                        # Assume the callable "comp" in our hierarchy
                        # returns a component:
                        _comp = _comp( *(_call[1]), **(_call[2]) )
                    except:
                        # Since we are slicing, we may only be
                        # interested in things that match.  We will
                        # allow users to (silently) ignore any key
                        # errors generated by concrete indices in the
                        # slice hierarchy...
                        if self._slice.call_errors_generate_exceptions \
                           and not self._iter_over_index:
                            raise
                        break
                elif _call[0] == IndexedComponent_slice.set_attribute:
                    # set_attribute should only appear at the deepest
                    # point (end) of the call stack
                    assert idx == self._slice._len - 1
                    try:
                        # set attribute of this component:
                        _comp = setattr(_comp, _call[1], _call[2])
                        # If we want to support __setattr__ with "vector"
                        # arguments, e.g.
                        # `m.b[:].v.value = [1,2,3]` or
                        # `m.b[:].v[1].value = m.b[:].v[0].value`,
                        # this will need to be modified to
                        # cache an iterator over _call[2].
                    except AttributeError:
                        # Since we are slicing, we may only be interested in
                        # things that match.  We will allow users to
                        # (silently) ignore any attribute errors generated
                        # by concrete indices in the slice hierarchy...
                        if self._slice.attribute_errors_generate_exceptions:
                            raise
                        break
                elif _call[0] == IndexedComponent_slice.set_item:
                    # `set_item` must always appear at the deepest
                    # point (end) of the call stack
                    assert idx == self._slice._len - 1
                    # We have a somewhat unusual situation when someone
                    # makes a _ReferenceDict to m.x[:] and then wants to
                    # set one of the items.  In that situation,
                    # there is only one level in the _call_stack, and we
                    # need to iterate over it here (so we do not allow
                    # the outer portion of this loop to handle the
                    # iteration).  This is indicated by setting the
                    # _iter_stack value to _NotIterable.
                    if self._iter_stack[idx] is _NotIterable:
                        _iter = _slice_generator(
                            *_call[1], iter_over_index=self._iter_over_index
                        )
                        while True:
                            # This ends when the _slice_generator raises
                            # a StopIteration exception
                            self.advance_iter(_iter)
                            # Check to make sure the custom iterator
                            # (i.e._fill_in_known_wildcards) is complete
                            self.advance_iter.check_complete()
                            _comp[_iter.last_index] = _call[2]

                    # The problem here is that _call[1] may be a slice.
                    # If it is, but we are in something like a
                    # _ReferenceDict, where the caller actually wants a
                    # specific index from the slice, we cannot simply
                    # set every element of the slice.  Instead, we will
                    # look for the component (generating a slice if
                    # appropriate).  If it returns a slice, we can use
                    # our current advance_iter to walk it and set only
                    # the appropriate keys
                    try:
                        _tmp = _comp.__getitem__( _call[1] )
                    except KeyError:
                        # Since we are slicing, we may only be
                        # interested in things that match.  We will
                        # allow users to (silently) ignore any key
                        # errors generated by concrete indices in the
                        # slice hierarchy...
                        if self._slice.key_errors_generate_exceptions \
                           and not self._iter_over_index:
                            raise
                        break
                    if _tmp.__class__ is IndexedComponent_slice:
                        # Extract the _slice_generator and evaluate it.
                        assert _tmp._len == 1
                        _iter = _IndexedComponent_slice_iter(
                            _tmp, self.advance_iter)
                        for _ in _iter:
                            # Check to make sure the custom iterator
                            # (i.e._fill_in_known_wildcards) is complete
                            self.advance_iter.check_complete()
                            _comp[_iter.get_last_index()] = _call[2]
                        break
                    else:
                        # Check to make sure the custom iterator
                        # (i.e._fill_in_known_wildcards) is complete
                        self.advance_iter.check_complete()
                        # No try-catch, since we know this key is valid
                        _comp[_call[1]] = _call[2]
                    # If we want to support vectorized set_item, e.g.
                    # `m.b[:].v[1] = m.b[:].v[0]`,
                    # we need to cache an iterator over _call[2].
                elif _call[0] == IndexedComponent_slice.del_item:
                    assert idx == self._slice._len - 1
                    # The problem here is that _call[1] may be a slice.
                    # If it is, but we are in something like a
                    # _ReferenceDict, where the caller actually wants a
                    # specific index from the slice, we cannot simply
                    # delete the slice from the component.  Instead, we
                    # will look for the component (generating a slice if
                    # appropriate).  If it returns a slice, we can use
                    # our current advance_iter to walk it and delete the
                    # appropriate keys
                    try:
                        _tmp = _comp.__getitem__( _call[1] )
                    except KeyError:
                        # Since we are slicing, we may only be
                        # interested in things that match.  We will
                        # allow users to (silently) ignore any key
                        # errors generated by concrete indices in the
                        # slice hierarchy...
                        if self._slice.key_errors_generate_exceptions:
                            raise
                        break
                    if _tmp.__class__ is IndexedComponent_slice:
                        # Extract the _slice_generator and evaluate it.
                        assert _tmp._len == 1
                        _iter = _IndexedComponent_slice_iter(
                            _tmp, self.advance_iter)
                        _idx_to_del = []
                        # Two passes, so that we don't edit the _data
                        # dicts while we are iterating over them
                        for _ in _iter:
                            _idx_to_del.append(_iter.get_last_index())
                        # Check to make sure the custom iterator
                        # (i.e._fill_in_known_wildcards) is complete
                        self.advance_iter.check_complete()
                        for _idx in _idx_to_del:
                            del _comp[_idx]
                        break
                    else:
                        # No try-catch, since we know this key is valid
                        del _comp[_call[1]]
                elif _call[0] == IndexedComponent_slice.del_attribute:
                    assert idx == self._slice._len - 1
                    try:
                        _comp = delattr(_comp, _call[1])
                    except AttributeError:
                        # Since we are slicing, we may only be interested in
                        # things that match.  We will allow users to
                        # (silently) ignore any attribute errors generated
                        # by concrete indices in the slice hierarchy...
                        if self._slice.attribute_errors_generate_exceptions:
                            raise
                        break
                else:
                    raise DeveloperError(
                        "Unexpected entry in IndexedComponent_slice "
                        "_call_stack: %s" % (_call[0],))
                idx += 1

            if idx == self._slice._len:
                # Check to make sure the custom iterator
                # (i.e._fill_in_known_wildcards) is complete
                self.advance_iter.check_complete()
                # We have a concrete object at the end of the chain. Return it
                return _comp

    def get_last_index(self):
        ans = sum(
            ( x.last_index for x in self._iter_stack if x is not None ),
            ()
        )
        if len(ans) == 1:
            return ans[0]
        else:
            return ans

    def get_last_index_wildcards(self):
        """Get a tuple of the values in the wildcard positions for the most
        recent indices corresponding to the last component returned by
        each _slice_generator in the iter stack.

        """
        # This method is how we iterate over keys.
        #
        # last_index is the index corresponding to the most recent
        # component data returned by the corresponding _slice_generator.
        # Extract the indices corresponding to the wildcard positions
        # for that slice.
        ans = sum(
            ( tuple( x.last_index[i]
                     for i in range(len(x.last_index))
                     if i not in x.fixed )
              for x in self._iter_stack if x is not None ),
            ()
        )
        if len(ans) == 1:
            return ans[0]
        else:
            return ans
<|MERGE_RESOLUTION|>--- conflicted
+++ resolved
@@ -276,17 +276,6 @@
         return ((_iter.get_last_index(), _) for _ in _iter)
 
 
-<<<<<<< HEAD
-=======
-def _tuple_from_possible_scalar(source):
-    if type(source) is not tuple:
-        # This will behave poorly for non-tuple,
-        # non-string iterables, but we do not
-        # expect non-tuple, non-string iterables.
-        return (source,)
-    return source
-
->>>>>>> 3df5042d
 def _freeze(info):
     if info[0] == IndexedComponent_slice.slice_info:
         return (
