--- conflicted
+++ resolved
@@ -26,13 +26,8 @@
 
 from pyutilib.misc.indent_io import StreamIndenter
 
-<<<<<<< HEAD
-from pyomo.common.collections import ComponentMap
-from pyomo.common.deprecation import deprecated
-=======
 from pyomo.common.collections import ComponentMap, Mapping
 from pyomo.common.deprecation import deprecated, deprecation_warning
->>>>>>> 0ef7dea9
 from pyomo.common.timing import ConstructionTimer
 from pyomo.core.base.plugin import ModelComponentFactory
 from pyomo.core.base.component import (
@@ -2045,18 +2040,15 @@
 #
 # Deprecated functions.
 #
-<<<<<<< HEAD
 @deprecated("generate_cuid_names() is deprecated. "
             "Use the ComponentUID.generate_cuid_string_map() static method",
             version="TBD")
 def generate_cuid_names(block, ctype=None, descend_into=True):
     return ComponentUID.generate_cuid_string_map(block, ctype, descend_into)
 
-=======
 @deprecated("The active_components function is deprecated.  "
             "Use the Block.component_objects() method.",
             version="4.1.10486")
->>>>>>> 0ef7dea9
 def active_components(block, ctype, sort_by_names=False, sort_by_keys=False):
     return block.component_objects(ctype, active=True, sort=sort_by_names)
 
