--- conflicted
+++ resolved
@@ -23,11 +23,6 @@
 from six import iteritems, iterkeys, itervalues, StringIO, \
     advance_iterator, PY3
 
-<<<<<<< HEAD
-from pyutilib.misc.indent_io import StreamIndenter
-
-=======
->>>>>>> 0550c2c6
 from pyomo.common.collections import Mapping
 from pyomo.common.deprecation import deprecated, deprecation_warning
 from pyomo.common.fileutils import StreamIndenter
