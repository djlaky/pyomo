#  ___________________________________________________________________________
#
#  Pyomo: Python Optimization Modeling Objects
#  Copyright (c) 2008-2022
#  National Technology and Engineering Solutions of Sandia, LLC
#  Under the terms of Contract DE-NA0003525 with National Technology and
#  Engineering Solutions of Sandia, LLC, the U.S. Government retains certain
#  rights in this software.
#  This software is distributed under the 3-clause BSD License.
#  ___________________________________________________________________________

from __future__ import division

import inspect
import logging
import sys
from copy import deepcopy
from collections import deque

logger = logging.getLogger('pyomo.core')

from .symbol_map import SymbolMap
from . import expr_common as common
from .expr_errors import TemplateExpressionError
from pyomo.common.deprecation import deprecated, deprecation_warning
from pyomo.common.errors import DeveloperError
from pyomo.core.expr.numvalue import (
    nonpyomo_leaf_types,
    native_types,
    native_numeric_types,
    value,)

try:
    # sys._getframe is slightly faster than inspect's currentframe, but
    # is not guaranteed to exist everywhere
    currentframe = sys._getframe
except AttributeError:
    currentframe = inspect.currentframe

def get_stack_depth():
    n = -1 # skip *this* frame in the count
    f = currentframe()
    while f is not None:
        n += 1
        f = f.f_back
    return n

# For efficiency, we want to run recursively, but don't want to hit
# Python's recursion limit (because that would be difficult to recover
# from cleanly).  However, there is a non-trivial cost to determine the
# current stack depth - and we don't want to hit that for every call.
# Instead, we will assume that the walker is always called with at
# least RECURSION_LIMIT frames available on the stack.  When we hit the
# end of that limit, we will actually check how much space is left on
# the stack and run recursively until only 2*RECURSION_LIMIT frames are
# left.  For the vast majority of well-formed expressions this approach
# avoids a somewhat costly call to get_stack_depth, but still catches
# the vast majority of cases that could generate a recursion error.
RECURSION_LIMIT = 50

class RevertToNonrecursive(Exception):
    pass

# NOTE: This module also has dependencies on numeric_expr; however, to
# avoid circular dependencies, we will NOT import them here.  Instead,
# until we can resolve the circular dependencies, they will be injected
# into this module by the .current module (which must be imported
# *after* numeric_expr, logocal_expr, and this module.


#-------------------------------------------------------
#
# Visitor Logic
#
#-------------------------------------------------------

class StreamBasedExpressionVisitor(object):
    """This class implements a generic stream-based expression walker.

    This visitor walks an expression tree using a depth-first strategy
    and generates a full event stream similar to other tree visitors
    (e.g., the expat XML parser).  The following events are triggered
    through callback functions as the traversal enters and leaves nodes
    in the tree:

      initializeWalker(expr) -> walk, result
      enterNode(N1) -> args, data
      {for N2 in args:}
        beforeChild(N1, N2) -> descend, child_result
          enterNode(N2) -> N2_args, N2_data
          [...]
          exitNode(N2, n2_data) -> child_result
        acceptChildResult(N1, data, child_result) -> data
        afterChild(N1, N2) -> None
      exitNode(N1, data) -> N1_result
      finalizeWalker(result) -> result

    Individual event callbacks match the following signatures:

   walk, result = initializeWalker(self, expr):

        initializeWalker() is called to set the walker up and perform
        any preliminary processing on the root node.  The method returns
        a flag indicating if the tree should be walked and a result.  If
        `walk` is True, then result is ignored.  If `walk` is False,
        then `result` is returned as the final result from the walker,
        bypassing all other callbacks (including finalizeResult).

   args, data = enterNode(self, node):

        enterNode() is called when the walker first enters a node (from
        above), and is passed the node being entered.  It is expected to
        return a tuple of child `args` (as either a tuple or list) and a
        user-specified data structure for collecting results.  If None
        is returned for args, the node's args attribute is used for
        expression types and the empty tuple for leaf nodes.  Returning
        None is equivalent to returning (None,None).  If the callback is
        not defined, the default behavior is equivalent to returning
        (None, []).

    node_result = exitNode(self, node, data):

        exitNode() is called after the node is completely processed (as
        the walker returns up the tree to the parent node).  It is
        passed the node and the results data structure (defined by
        enterNode() and possibly further modified by
        acceptChildResult()), and is expected to return the "result" for
        this node.  If not specified, the default action is to return
        the data object from enterNode().

    descend, child_result = beforeChild(self, node, child, child_idx):

        beforeChild() is called by a node for every child before
        entering the child node.  The node, child node, and child index
        (position in the args list from enterNode()) are passed as
        arguments.  beforeChild should return a tuple (descend,
        child_result).  If descend is False, the child node will not be
        entered and the value returned to child_result will be passed to
        the node's acceptChildResult callback.  Returning None is
        equivalent to (True, None).  The default behavior if not
        specified is equivalent to (True, None).

    data = acceptChildResult(self, node, data, child_result, child_idx):

        acceptChildResult() is called for each child result being
        returned to a node.  This callback is responsible for recording
        the result for later processing or passing up the tree.  It is
        passed the node, result data structure (see enterNode()), child
        result, and the child index (position in args from enterNode()).
        The data structure (possibly modified or replaced) must be
        returned.  If acceptChildResult is not specified, it does
        nothing if data is None, otherwise it calls data.append(result).

    afterChild(self, node, child, child_idx):

        afterChild() is called by a node for every child node
        immediately after processing the node is complete before control
        moves to the next child or up to the parent node.  The node,
        child node, an child index (position in args from enterNode())
        are passed, and nothing is returned.  If afterChild is not
        specified, no action takes place.

    finalizeResult(self, result):

        finalizeResult() is called once after the entire expression tree
        has been walked.  It is passed the result returned by the root
        node exitNode() callback.  If finalizeResult is not specified,
        the walker returns the result obtained from the exitNode
        callback on the root node.

    Clients interact with this class by either deriving from it and
    implementing the necessary callbacks (see above), assigning callable
    functions to an instance of this class, or passing the callback
    functions as arguments to this class' constructor.

    """

    # The list of event methods that can either be implemented by
    # derived classes or specified as callback functions to the class
    # constructor.
    #
    # This is a dict mapping the callback name to a single character
    # that we can use to classify the set of callbacks used by a
    # particular Visitor (we define special-purpose node processors for
    # certain common combinations).  For example, a 'bex' visitor is one
    # that supports beforeChild, enterNode, and exitNode, but NOT
    # afterChild or acceptChildResult.
    client_methods = {
        'enterNode': 'e',
        'exitNode': 'x',
        'beforeChild': 'b',
        'afterChild': 'a',
        'acceptChildResult': 'c',
        'initializeWalker': '',
        'finalizeResult': '',
    }

    def __init__(self, **kwds):
        # This is slightly tricky: We want derived classes to be able to
        # override the "None" defaults here, and for keyword arguments
        # to override both.  The hasattr check prevents the "None"
        # defaults from overriding attributes or methods defined on
        # derived classes.
        for field in self.client_methods:
            if field in kwds:
                setattr(self, field, kwds.pop(field))
            elif not hasattr(self, field):
                setattr(self, field, None)
        if kwds:
            raise RuntimeError("Unrecognized keyword arguments: %s" % (kwds,))

        # Handle deprecated APIs
        _fcns = (('beforeChild',2), ('acceptChildResult',3), ('afterChild',2))
        for name, nargs in _fcns:
            fcn = getattr(self, name)
            if fcn is None:
                continue
            _args = inspect.getfullargspec(fcn)
            _self_arg = 1 if inspect.ismethod(fcn) else 0
            if len(_args.args) == nargs + _self_arg and _args.varargs is None:
                deprecation_warning(
                    "Note that the API for the StreamBasedExpressionVisitor "
                    "has changed to include the child index for the %s() "
                    "method.  Please update your walker callbacks." % (name,),
                    version='5.7.0')
                def wrap(fcn, nargs):
                    def wrapper(*args):
                        return fcn(*args[:nargs])
                    return wrapper
                setattr(self, name, wrap(fcn, nargs))

        self.recursion_stack = None

        # Set up the custom recursive node handler function (customized
        # for the specific set of callbacks that are defined for this
        # class instance).
        recursive_node_handler = '_process_node_' + ''.join(sorted(
            '' if getattr(self, f[0]) is None else f[1]
            for f in self.client_methods.items()))
        self._process_node = getattr(
            self, recursive_node_handler, self._process_node_general)

    def walk_expression(self, expr):
        """Walk an expression, calling registered callbacks.
        """
        if self.initializeWalker is not None:
            walk, root = self.initializeWalker(expr)
            if not walk:
                return root
            elif root is None:
                root = expr
        else:
            root = expr

        try:
            result = self._process_node(root, RECURSION_LIMIT)
        except RevertToNonrecursive:
            ptr = (None,) + self.recursion_stack.pop()
            while self.recursion_stack:
                ptr = (ptr,) + self.recursion_stack.pop()
            self.recursion_stack = None
            result = self._nonrecursive_walker_loop(ptr)
        except RecursionError:
            logger.warning(
                'Unexpected RecursionError walking an expression tree.',
                extra={'id': 'W1003'})
            return self.walk_expression_nonrecursive(expr)

        if self.finalizeResult is not None:
            return self.finalizeResult(result)
        else:
            return result

    def _compute_actual_recursion_limit(self):
        recursion_limit \
            = sys.getrecursionlimit() - get_stack_depth() - 2*RECURSION_LIMIT
        if recursion_limit <= RECURSION_LIMIT:
            self.recursion_stack = []
            raise RevertToNonrecursive()
        return recursion_limit

    def _process_node_general(self, node, recursion_limit):
        """Recursive routine for processing nodes with general callbacks

        This is the "general" implementation of the
        StreamBasedExpressionVisitor node processor that can handle any
        combination of registered callback functions.

        """
        if not recursion_limit:
            recursion_limit = self._compute_actual_recursion_limit()
        else:
            recursion_limit -= 1

        if self.enterNode is not None:
            tmp = self.enterNode(node)
            if tmp is None:
                args = data = None
            else:
                args, data = tmp
        else:
            args = None
            data = []
        if args is None:
            if type(node) in nonpyomo_leaf_types \
                    or not node.is_expression_type():
                args = ()
            else:
                args = node.args

        # Because we do not require the args to be a context manager, we
        # will mock up the "with args" using a try-finally.
        context_manager = hasattr(args, '__enter__')
        if context_manager:
            args.__enter__()

        try:
            descend = True
            child_idx = -1
            # Note: this relies on iter(iterator) returning the
            # iterator.  This seems to hold for all common iterators
            # (list, tuple, generator, etc)
            arg_iter = iter(args)
            for child in arg_iter:
                child_idx += 1
                if self.beforeChild is not None:
                    tmp = self.beforeChild(node, child, child_idx)
                    if tmp is None:
                        descend = True
                    else:
                        descend, child_result = tmp

                if descend:
                    child_result = self._process_node(child, recursion_limit)

                if self.acceptChildResult is not None:
                    data = self.acceptChildResult(
                        node, data, child_result, child_idx)
                elif data is not None:
                    data.append(child_result)

                if self.afterChild is not None:
                    self.afterChild(node, child, child_idx)
        except RevertToNonrecursive:
            self._recursive_frame_to_nonrecursive_stack(locals())
            context_manager = False
            raise
        finally:
            if context_manager:
                args.__exit__(None, None, None)

        # We are done with this node.  Call exitNode to compute
        # any result
        if self.exitNode is not None:
            return self.exitNode(node, data)
        else:
            return data

    def _process_node_bex(self, node, recursion_limit):
        """Recursive routine for processing nodes with only 'bex' callbacks

        This is a special-case implementation of the "general"
        StreamBasedExpressionVisitor node processor for the case that
        only beforeChild, enterNode, and exitNode are defined (see
        also the definition of the client_methods dict).

        """
        if not recursion_limit:
            recursion_limit = self._compute_actual_recursion_limit()
        else:
            recursion_limit -= 1

        tmp = self.enterNode(node)
        if tmp is None:
            args = data = None
        else:
            args, data = tmp
        if args is None:
            if type(node) in nonpyomo_leaf_types \
                    or not node.is_expression_type():
                args = ()
            else:
                args = node.args

        # Because we do not require the args to be a context manager, we
        # will mock up the "with args" using a try-finally.
        context_manager = hasattr(args, '__enter__')
        if context_manager:
            args.__enter__()

        try:
            child_idx = -1
            # Note: this relies on iter(iterator) returning the
            # iterator.  This seems to hold for all common iterators
            # (list, tuple, generator, etc)
            arg_iter = iter(args)
            for child in arg_iter:
                child_idx += 1
                tmp = self.beforeChild(node, child, child_idx)
                if tmp is None:
                    descend = True
                else:
                    descend, child_result = tmp

                if descend:
                    data.append(self._process_node(child, recursion_limit))
                else:
                    data.append(child_result)
        except RevertToNonrecursive:
            self._recursive_frame_to_nonrecursive_stack(locals())
            context_manager = False
            raise
        finally:
            if context_manager:
                args.__exit__(None, None, None)

        # We are done with this node.  Call exitNode to compute
        # any result
        return self.exitNode(node, data)

    def _process_node_bx(self, node, recursion_limit):
        """Recursive routine for processing nodes with only 'bx' callbacks

        This is a special-case implementation of the "general"
        StreamBasedExpressionVisitor node processor for the case that
        only beforeChild and exitNode are defined (see also the
        definition of the client_methods dict).

        """
        if not recursion_limit:
            recursion_limit = self._compute_actual_recursion_limit()
        else:
            recursion_limit -= 1

        if type(node) in nonpyomo_leaf_types or not node.is_expression_type():
            args = ()
        else:
            args = node.args
        data = []

        try:
            child_idx = -1
            # Note: this relies on iter(iterator) returning the
            # iterator.  This seems to hold for all common iterators
            # (list, tuple, generator, etc)
            arg_iter = iter(args)
            for child in arg_iter:
                child_idx += 1
                tmp = self.beforeChild(node, child, child_idx)
                if tmp is None:
                    descend = True
                else:
                    descend, child_result = tmp
                if descend:
                    data.append(self._process_node(child, recursion_limit))
                else:
                    data.append(child_result)
        except RevertToNonrecursive:
            self._recursive_frame_to_nonrecursive_stack(locals())
            raise
        finally:
            pass

        # We are done with this node.  Call exitNode to compute
        # any result
        return self.exitNode(node, data)

    def _recursive_frame_to_nonrecursive_stack(self, local):
        child_idx = local['child_idx']
        _arg_list = [None] * child_idx
        _arg_list.append(local['child'])
        _arg_list.extend(local['arg_iter'])
        if not self.recursion_stack:
            # For the deepest stack frame, the recursion limit hit
            # as we started to enter the child.  As we haven't
            # started processing it yet, we need to decrement
            # child_idx so that it is revisited
            child_idx -= 1
        self.recursion_stack.append((
            local['node'],
            _arg_list,
            len(_arg_list)-1,
            local['data'],
            child_idx,
        ))

    def walk_expression_nonrecursive(self, expr):
        """Walk an expression, calling registered callbacks.
        """
        #
        # This walker uses a linked list to store the stack (instead of
        # an array).  The nodes of the linked list are 6-member tuples:
        #
        #    ( pointer to parent,
        #      expression node,
        #      tuple/list of child nodes (arguments),
        #      number of child nodes (arguments),
        #      data object to aggregate results from child nodes,
        #      current child node index )
        #
        # The walker only needs a single pointer to the end of the list
        # (ptr).  The beginning of the list is indicated by a None
        # parent pointer.
        #
        if self.initializeWalker is not None:
            walk, result = self.initializeWalker(expr)
            if not walk:
                return result
            elif result is not None:
                expr = result
        if self.enterNode is not None:
            tmp = self.enterNode(expr)
            if tmp is None:
                args = data = None
            else:
                args, data = tmp
        else:
            args = None
            data = []
        if args is None:
            if type(expr) in nonpyomo_leaf_types \
                    or not expr.is_expression_type():
                args = ()
            else:
                args = expr.args
        if hasattr(args, '__enter__'):
            args.__enter__()
        node = expr
        # Note that because we increment child_idx just before fetching
        # the child node, it must be initialized to -1, and ptr[3] must
        # always be *one less than* the number of arguments
        return self._nonrecursive_walker_loop(
            (None, node, args, len(args)-1, data, -1))

    def _nonrecursive_walker_loop(self, ptr):
        _, node, args, _, data, child_idx = ptr
        try:
            while 1:
                if child_idx < ptr[3]:
                    # Increment the child index pointer here for
                    # consistency.  Note that this means that for the bulk
                    # of the time, 'child_idx' will not match the value of
                    # ptr[5].  This provides a modest performance
                    # improvement, as we only have to recreate the ptr tuple
                    # just before we descend further into the tree (i.e., we
                    # avoid recreating the tuples for the special case where
                    # beforeChild indicates that we should not descend
                    # further).
                    child_idx += 1
                    # This node still has children to process
                    child = ptr[2][child_idx]

                    # Notify this node that we are about to descend into a
                    # child.
                    if self.beforeChild is not None:
                        tmp = self.beforeChild(node, child, child_idx)
                        if tmp is None:
                            descend = True
                            child_result = None
                        else:
                            descend, child_result = tmp
                        if not descend:
                            # We are aborting processing of this child node.
                            # Tell this node to accept the child result and
                            # we will move along
                            if self.acceptChildResult is not None:
                                data = self.acceptChildResult(
                                    node, data, child_result, child_idx)
                            elif data is not None:
                                data.append(child_result)
                            # And let the node know that we are done with a
                            # child node
                            if self.afterChild is not None:
                                self.afterChild(node, child, child_idx)
                            # Jump to the top to continue processing the
                            # next child node
                            continue

                    # Update the child argument counter in the stack.
                    # Because we are using tuples, we need to recreate the
                    # "ptr" object (linked list node)
                    ptr = ptr[:4] + (data, child_idx,)

                    # We are now going to actually enter this node.  The
                    # node will tell us the list of its child nodes that we
                    # need to process
                    if self.enterNode is not None:
                        tmp = self.enterNode(child)
                        if tmp is None:
                            args = data = None
                        else:
                            args, data = tmp
                    else:
                        args = None
                        data = []
                    if args is None:
                        if type(child) in nonpyomo_leaf_types \
                           or not child.is_expression_type():
                            # Leaves (either non-pyomo types or
                            # non-Expressions) have no child arguments, so
                            # are just put on the stack
                            args = ()
                        else:
                            args = child.args
                    if hasattr(args, '__enter__'):
                        args.__enter__()
                    node = child
                    child_idx = -1
                    ptr = (ptr, node, args, len(args)-1, data, child_idx)

                else: # child_idx == ptr[3]:
                    # We are done with this node.  Call exitNode to compute
                    # any result
                    if hasattr(ptr[2], '__exit__'):
                        ptr[2].__exit__(None, None, None)
                    if self.exitNode is not None:
                        node_result = self.exitNode(node, data)
                    else:
                        node_result = data

                    # Pop the node off the linked list
                    ptr = ptr[0]
                    # If we have returned to the beginning, return the final
                    # answer
                    if ptr is None:
                        if self.finalizeResult is not None:
                            return self.finalizeResult(node_result)
                        else:
                            return node_result
                    # Not done yet, update node to point to the new active
                    # node
                    node, child = ptr[1], node
                    data = ptr[4]
                    child_idx = ptr[5]

                    # We need to alert the node to accept the child's result:
                    if self.acceptChildResult is not None:
                        data = self.acceptChildResult(
                            node, data, node_result, child_idx)
                    elif data is not None:
                        data.append(node_result)

                    # And let the node know that we are done with a child node
                    if self.afterChild is not None:
                        self.afterChild(node, child, child_idx)

        finally:
            while ptr is not None:
                if hasattr(ptr[2], '__exit__'):
                        ptr[2].__exit__(None, None, None)
                ptr = ptr[0]


class SimpleExpressionVisitor(object):

    """
    Note:
        This class is a customization of the PyUtilib :class:`SimpleVisitor
        <pyutilib.misc.visitor.SimpleVisitor>` class that is tailored
        to efficiently walk Pyomo expression trees.  However, this class
        is not a subclass of the PyUtilib :class:`SimpleVisitor
        <pyutilib.misc.visitor.SimpleVisitor>` class because all key methods
        are reimplemented.
    """

    def visit(self, node):  #pragma: no cover
        """
        Visit a node in an expression tree and perform some operation on
        it.

        This method should be over-written by a user
        that is creating a sub-class.

        Args:
            node: a node in an expression tree

        Returns:
            nothing
        """
        pass

    def finalize(self):     #pragma: no cover
        """
        Return the "final value" of the search.

        The default implementation returns :const:`None`, because
        the traditional visitor pattern does not return a value.

        Returns:
            The final value after the search.  Default is :const:`None`.
        """
        pass

    def xbfs(self, node):
        """
        Breadth-first search of an expression tree,
        except that leaf nodes are immediately visited.

        Note:
            This method has the same functionality as the
            PyUtilib :class:`SimpleVisitor.xbfs <pyutilib.misc.visitor.SimpleVisitor.xbfs>`
            method.  The difference is that this method
            is tailored to efficiently walk Pyomo expression trees.

        Args:
            node: The root node of the expression tree that is searched.

        Returns:
            The return value is determined by the :func:`finalize` function,
            which may be defined by the user.  Defaults to :const:`None`.
        """
        dq = deque([node])
        while dq:
            current = dq.popleft()
            self.visit(current)
            #for c in self.children(current):
            for c in current.args:
                #if self.is_leaf(c):
                if c.__class__ in nonpyomo_leaf_types or not c.is_expression_type() or c.nargs() == 0:
                    self.visit(c)
                else:
                    dq.append(c)
        return self.finalize()

    def xbfs_yield_leaves(self, node):
        """
        Breadth-first search of an expression tree, except that
        leaf nodes are immediately visited.

        Note:
            This method has the same functionality as the
            PyUtilib :class:`SimpleVisitor.xbfs_yield_leaves <pyutilib.misc.visitor.SimpleVisitor.xbfs_yield_leaves>`
            method.  The difference is that this method
            is tailored to efficiently walk Pyomo expression trees.

        Args:
            node: The root node of the expression tree
                that is searched.

        Returns:
            The return value is determined by the :func:`finalize` function,
            which may be defined by the user.  Defaults to :const:`None`.
        """
        #
        # If we start with a leaf, then yield it and stop iteration
        #
        if node.__class__ in nonpyomo_leaf_types or not node.is_expression_type() or node.nargs() == 0:
            ans = self.visit(node)
            if not ans is None:
                yield ans
            return
        #
        # Iterate through the tree.
        #
        dq = deque([node])
        while dq:
            current = dq.popleft()
            #self.visit(current)
            #for c in self.children(current):
            for c in current.args:
                #if self.is_leaf(c):
                if c.__class__ in nonpyomo_leaf_types or not c.is_expression_type() or c.nargs() == 0:
                    ans = self.visit(c)
                    if not ans is None:
                        yield ans
                else:
                    dq.append(c)


class ExpressionValueVisitor(object):
    """
    Note:
        This class is a customization of the PyUtilib :class:`ValueVisitor
        <pyutilib.misc.visitor.ValueVisitor>` class that is tailored
        to efficiently walk Pyomo expression trees.  However, this class
        is not a subclass of the PyUtilib :class:`ValueVisitor
        <pyutilib.misc.visitor.ValueVisitor>` class because all key methods
        are reimplemented.
    """

    def visit(self, node, values):  #pragma: no cover
        """
        Visit a node in a tree and compute its value using
        the values of its children.

        This method should be over-written by a user
        that is creating a sub-class.

        Args:
            node: a node in a tree
            values: a list of values of this node's children

        Returns:
            The *value* for this node, which is computed using :attr:`values`
        """
        pass

    def visiting_potential_leaf(self, node):    #pragma: no cover
        """
        Visit a node and return its value if it is a leaf.

        Note:
            This method needs to be over-written for a specific
            visitor application.

        Args:
            node: a node in a tree

        Returns:
            A tuple: ``(flag, value)``.   If ``flag`` is False,
            then the node is not a leaf and ``value`` is :const:`None`.
            Otherwise, ``value`` is the computed value for this node.
        """
        raise RuntimeError("The visiting_potential_leaf method needs to be defined.")

    def finalize(self, ans):    #pragma: no cover
        """
        This method defines the return value for the search methods
        in this class.

        The default implementation returns the value of the
        initial node (aka the root node), because
        this visitor pattern computes and returns value for each
        node to enable the computation of this value.

        Args:
            ans: The final value computed by the search method.

        Returns:
            The final value after the search. Defaults to simply
            returning :attr:`ans`.
        """
        return ans

    def dfs_postorder_stack(self, node):
        """
        Perform a depth-first search in postorder using a stack
        implementation.

        Note:
            This method has the same functionality as the
            PyUtilib :class:`ValueVisitor.dfs_postorder_stack <pyutilib.misc.visitor.ValueVisitor.dfs_postorder_stack>`
            method.  The difference is that this method
            is tailored to efficiently walk Pyomo expression trees.

        Args:
            node: The root node of the expression tree
                that is searched.

        Returns:
            The return value is determined by the :func:`finalize` function,
            which may be defined by the user.
        """
        flag, value = self.visiting_potential_leaf(node)
        if flag:
            return self.finalize(value)
        #_stack = [ (node, self.children(node), 0, len(self.children(node)), [])]
        _stack = [ (node, node._args_, 0, node.nargs(), [])]
        #
        # Iterate until the stack is empty
        #
        # Note: 1 is faster than True for Python 2.x
        #
        while 1:
            #
            # Get the top of the stack
            #   _obj        Current expression object
            #   _argList    The arguments for this expression objet
            #   _idx        The current argument being considered
            #   _len        The number of arguments
            #   _result     The return values
            #
            _obj, _argList, _idx, _len, _result = _stack.pop()
            #
            # Iterate through the arguments
            #
            while _idx < _len:
                _sub = _argList[_idx]
                _idx += 1
                flag, value = self.visiting_potential_leaf(_sub)
                if flag:
                    _result.append( value )
                else:
                    #
                    # Push an expression onto the stack
                    #
                    _stack.append( (_obj, _argList, _idx, _len, _result) )
                    _obj                    = _sub
                    #_argList                = self.children(_sub)
                    _argList                = _sub._args_
                    _idx                    = 0
                    _len                    = _sub.nargs()
                    _result                 = []
            #
            # Process the current node
            #
            ans = self.visit(_obj, _result)
            if _stack:
                #
                # "return" the recursion by putting the return value on the end of the results stack
                #
                _stack[-1][-1].append( ans )
            else:
                return self.finalize(ans)


def replace_expressions(expr,
                        substitution_map,
                        descend_into_named_expressions=True,
                        remove_named_expressions=True):
    """

    Parameters
    ----------
    expr : Pyomo expression
       The source expression
    substitution_map : dict
       A dictionary mapping object ids in the source to the replacement objects.
    descend_into_named_expressions : bool
       True if replacement should go into named expression objects, False to halt at
       a named expression
    remove_named_expressions : bool
       True if the named expressions should be replaced with a standard expression,
       and False if the named expression should be left in place

    Returns
    -------
       Pyomo expression : returns the new expression object
    """
    return ExpressionReplacementVisitor(
        substitute=substitution_map,
        descend_into_named_expressions=descend_into_named_expressions,
        remove_named_expressions=remove_named_expressions,
    ).walk_expression(expr)


class ExpressionReplacementVisitor(StreamBasedExpressionVisitor):
    def __init__(self,
                 substitute=None,
                 descend_into_named_expressions=True,
                 remove_named_expressions=True):
        if substitute is None:
            substitute = {}
        # Note: preserving the attribute names from the previous
        # implementation of the expression walker.
        self.substitute = substitute
        self.enter_named_expr = descend_into_named_expressions
        self.rm_named_expr = remove_named_expressions

        kwds = {}
        if hasattr(self, 'visiting_potential_leaf'):
            deprecation_warning(
                "ExpressionReplacementVisitor: this walker has been ported "
                "to derive from StreamBasedExpressionVisitor.  "
                "visiting_potential_leaf() has been replaced by beforeChild()"
                "(note to implementers: the sense of the bool return value "
                "has been inverted).", version='6.2')
            def beforeChild(node, child, child_idx):
                is_leaf, ans = self.visiting_potential_leaf(child)
                return not is_leaf, ans
            kwds['beforeChild'] = beforeChild

        if hasattr(self, 'visit'):
            raise DeveloperError(
                "ExpressionReplacementVisitor: this walker has been ported "
                "to derive from StreamBasedExpressionVisitor.  "
                "overriding visit() has no effect (and is likely to generate "
                "invalid expression trees)")
        super().__init__(**kwds)

    def initializeWalker(self, expr):
        walk, result = self.beforeChild(None, expr, 0)
        if not walk:
            return False, result
        return True, expr

    def beforeChild(self, node, child, child_idx):
        if id(child) in self.substitute:
            return False, self.substitute[id(child)]
        elif type(child) in native_types:
            return False, child
        elif not child.is_expression_type():
            return False, child
        elif child.is_named_expression_type():
            if not self.enter_named_expr:
                return False, child
        return True, None

    def enterNode(self, node):
        args = list(node.args)
        # [bool:args_have_changed, list:original_args, bool:node_is_constant]
        return args, [False, args, True]

    def acceptChildResult(self, node, data, child_result, child_idx):
        if data[1][child_idx] is not child_result:
            data[1][child_idx] = child_result
            data[0] = True
        if ( child_result.__class__ not in native_types
             and not child_result.is_constant() ):
            data[2] = False
        return data

    def exitNode(self, node, data):
        if node.is_named_expression_type():
            assert len(data[1]) == 1
            if self.rm_named_expr:
                return data[1][0]
            elif data[0]:
                node.set_value(data[1][0])
                return node
        elif data[0]:
            if data[2]:
                return node._apply_operation(data[1])
            else:
                return node.create_node_with_local_data(tuple(data[1]))
        return node

    @deprecated(
        "ExpressionReplacementVisitor: this walker has been ported "
        "to derive from StreamBasedExpressionVisitor.  "
        "dfs_postorder_stack() has been replaced with walk_expression()",
        version='6.2')
    def dfs_postorder_stack(self, expr):
        return self.walk_expression(expr)


def evaluate_fixed_subexpressions(expr, descend_into_named_expressions=True,
                                  remove_named_expressions=True):
    return EvaluateFixedSubexpressionVisitor(
        descend_into_named_expressions=descend_into_named_expressions,
        remove_named_expressions=remove_named_expressions
    ).walk_expression(expr)


class EvaluateFixedSubexpressionVisitor(ExpressionReplacementVisitor):
    def __init__(self,
                 descend_into_named_expressions=False,
                 remove_named_expressions=False):
        super().__init__(
              descend_into_named_expressions=descend_into_named_expressions,
              remove_named_expressions=remove_named_expressions
        )

    def beforeChild(self, node, child, child_idx):
        if type(child) in native_types:
            return False, child
        elif not child.is_expression_type():
            if child.is_fixed():
                return False, child()
            else:
                return False, child
        elif child.is_named_expression_type():
            if not self.enter_named_expr:
                return False, child
        return True, None


#-------------------------------------------------------
#
# Functions used to process expression trees
#
#-------------------------------------------------------

# =====================================================
#  clone_expression
# =====================================================

def clone_expression(expr, substitute=None):
    """A function that is used to clone an expression.

    Cloning is equivalent to calling ``copy.deepcopy`` with no Block
    scope.  That is, the expression tree is duplicated, but no Pyomo
    components (leaf nodes *or* named Expressions) are duplicated.

    Args:
        expr: The expression that will be cloned.
        substitute (dict): A dictionary mapping object ids to
            objects. This dictionary has the same semantics as
            the memo object used with ``copy.deepcopy``. Defaults
            to None, which indicates that no user-defined
            dictionary is used.

    Returns:
        The cloned expression.

    """
    common.clone_counter._count += 1
    memo = {'__block_scope__': {id(None): False}}
    if substitute:
        expr = replace_expressions(expr, substitute)
    return deepcopy(expr, memo)


# =====================================================
#  sizeof_expression
# =====================================================

def sizeof_expression(expr):
    """
    Return the number of nodes in the expression tree.

    Args:
        expr: The root node of an expression tree.

    Returns:
        A non-negative integer that is the number of
        interior and leaf nodes in the expression tree.
    """
    def enter(node):
        return None, 1
    def accept(node, data, child_result, child_idx):
        return data + child_result
    return StreamBasedExpressionVisitor(
        enterNode=enter,
        acceptChildResult=accept,
    ).walk_expression(expr)

# =====================================================
#  evaluate_expression
# =====================================================

class _EvaluationVisitor(ExpressionValueVisitor):

    def __init__(self, exception):
        self.exception = exception

    def visit(self, node, values):
        """ Visit nodes that have been expanded """
        return node._apply_operation(values)

    def visiting_potential_leaf(self, node):
        """
        Visiting a potential leaf.

        Return True if the node is not expanded.
        """
        if node.__class__ in nonpyomo_leaf_types:
            return True, node

        if node.is_expression_type():
            return False, None

        if node.is_numeric_type():
            return True, value(node, exception=self.exception)
        elif node.is_logical_type():
            return True, value(node, exception=self.exception)
        else:
            return True, node


class FixedExpressionError(Exception):

    def __init__(self, *args, **kwds):
        super(FixedExpressionError, self).__init__(*args, **kwds)


class NonConstantExpressionError(Exception):

    def __init__(self, *args, **kwds):
        super(NonConstantExpressionError, self).__init__(*args, **kwds)


class _EvaluateConstantExpressionVisitor(ExpressionValueVisitor):

    def visit(self, node, values):
        """ Visit nodes that have been expanded """
        return node._apply_operation(values)

    def visiting_potential_leaf(self, node):
        """
        Visiting a potential leaf.

        Return True if the node is not expanded.
        """
        if node.__class__ in nonpyomo_leaf_types:
            return True, node

        if node.is_expression_type():
            return False, None

        if node.is_numeric_type():
            # Get the object value.  This will also cause templates to
            # raise TemplateExpressionErrors
            try:
                val = value(node)
            except TemplateExpressionError:
                raise
            except:
                # Uninitialized Var/Param objects should be given the
                # opportunity to map the error to a NonConstant / Fixed
                # expression error
                if not node.is_fixed():
                    raise NonConstantExpressionError()
                if not node.is_constant():
                    raise FixedExpressionError()
                raise

            if not node.is_fixed():
                raise NonConstantExpressionError()
            if not node.is_constant():
                raise FixedExpressionError()
            return True, val

        return True, node


def evaluate_expression(exp, exception=True, constant=False):
    """Evaluate the value of the expression.

    Args:
        expr: The root node of an expression tree.
        exception (bool): A flag that indicates whether
            exceptions are raised.  If this flag is
            :const:`False`, then an exception that
            occurs while evaluating the expression
            is caught and the return value is :const:`None`.
            Default is :const:`True`.
        constant (bool): If True, constant expressions are
            evaluated and returned but nonconstant expressions
            raise either FixedExpressionError or
            NonconstantExpressionError (default=False).

    Returns:
        A floating point value if the expression evaluates
        normally, or :const:`None` if an exception occurs
        and is caught.

    """
    clear_active = False
    if constant:
        visitor = _EvaluateConstantExpressionVisitor()
    else:
        if evaluate_expression.visitor_active:
            visitor = _EvaluationVisitor(exception=exception)
        else:
            visitor = evaluate_expression.visitor_cache
            visitor.exception = exception
            evaluate_expression.visitor_active = True
            clear_active = True

    try:
        return visitor.dfs_postorder_stack(exp)
    except ( TemplateExpressionError, ValueError, TypeError,
             NonConstantExpressionError, FixedExpressionError ):
        # Errors that we want to be able to suppress:
        #
        #   TemplateExpressionError: raised when generating expression
        #      templates
        #   FixedExpressionError, NonConstantExpressionError: raised
        #      when processing expressions that are expected to be fixed
        #      (e.g., indices)
        #   ValueError: "standard" expression value errors
        #   TypeError: This can be raised in Python3 when evaluating a
        #      operation returns a complex number (e.g., sqrt(-1))
        if exception:
            raise
        return None
    finally:
        if clear_active:
           evaluate_expression.visitor_active = False

evaluate_expression.visitor_cache = _EvaluationVisitor(True)
evaluate_expression.visitor_active = False

# =====================================================
#  identify_components
# =====================================================

class _ComponentVisitor(SimpleExpressionVisitor):

    def __init__(self, types):
        self.seen = set()
        if types.__class__ is set:
            self.types = types
        else:
            self.types = set(types)

    def visit(self, node):
        if node.__class__ in self.types:
            if id(node) in self.seen:
                return
            self.seen.add(id(node))
            return node


def identify_components(expr, component_types):
    """
    A generator that yields a sequence of nodes
    in an expression tree that belong to a specified set.

    Args:
        expr: The root node of an expression tree.
        component_types (set or list): A set of class
            types that will be matched during the search.

    Yields:
        Each node that is found.
    """
    #
    # OPTIONS:
    # component_types - set (or list) if class types to find
    # in the expression.
    #
    visitor = _ComponentVisitor(component_types)
    yield from visitor.xbfs_yield_leaves(expr)


# =====================================================
#  identify_variables
# =====================================================

class _VariableVisitor(SimpleExpressionVisitor):

    def __init__(self):
        self.seen = set()

    def visit(self, node):
        if node.__class__ in nonpyomo_leaf_types:
            return

        if node.is_variable_type():
            if id(node) in self.seen:
                return
            self.seen.add(id(node))
            return node

        if node.is_expression_type() and isinstance(node, LinearExpression):
            if id(node) in self.seen:
                return
            self.seen.add(id(node))

            def unique_vars_generator():
                for var in node.linear_vars:
                    if id(var) in self.seen:
                        continue
                    self.seen.add(id(var))
                    yield var
            return tuple(v for v in unique_vars_generator())


def identify_variables(expr, include_fixed=True):
    """
    A generator that yields a sequence of variables
    in an expression tree.

    Args:
        expr: The root node of an expression tree.
        include_fixed (bool): If :const:`True`, then
            this generator will yield variables whose
            value is fixed.  Defaults to :const:`True`.

    Yields:
        Each variable that is found.
    """
    visitor = _VariableVisitor()
    if include_fixed:
        for v in visitor.xbfs_yield_leaves(expr):
            if isinstance(v, tuple):
                yield from v
            else:
                yield v
    else:
        for v in visitor.xbfs_yield_leaves(expr):
            if isinstance(v, tuple):
                for v_i in v:
                    if not v_i.is_fixed():
                        yield v_i
            else:
                if not v.is_fixed():
                    yield v


# =====================================================
#  identify_mutable_parameters
# =====================================================

class _MutableParamVisitor(SimpleExpressionVisitor):

    def __init__(self):
        self.seen = set()

    def visit(self, node):
        if node.__class__ in nonpyomo_leaf_types:
            return

        # TODO: Confirm that this has the right semantics
        if (not node.is_variable_type() and node.is_fixed()
                and not node.is_constant()):
            if id(node) in self.seen:
                return
            self.seen.add(id(node))
            return node


def identify_mutable_parameters(expr):
    """
    A generator that yields a sequence of mutable
    parameters in an expression tree.

    Args:
        expr: The root node of an expression tree.

    Yields:
        Each mutable parameter that is found.
    """
    visitor = _MutableParamVisitor()
    yield from visitor.xbfs_yield_leaves(expr)


# =====================================================
#  polynomial_degree
# =====================================================

class _PolynomialDegreeVisitor(ExpressionValueVisitor):

    def visit(self, node, values):
        """ Visit nodes that have been expanded """
        return node._compute_polynomial_degree(values)

    def visiting_potential_leaf(self, node):
        """
        Visiting a potential leaf.

        Return True if the node is not expanded.
        """
        if node.__class__ in nonpyomo_leaf_types:
            return True, 0

        if node.is_expression_type():
            return False, None

        if node.is_numeric_type():
            return True, 0 if node.is_fixed() else 1
        else:
            return True, node


def polynomial_degree(node):
    """
    Return the polynomial degree of the expression.

    Args:
        node: The root node of an expression tree.

    Returns:
        A non-negative integer that is the polynomial
        degree if the expression is polynomial, or :const:`None` otherwise.
    """
    visitor = _PolynomialDegreeVisitor()
    return visitor.dfs_postorder_stack(node)


# =====================================================
#  _expression_is_fixed
# =====================================================

class _IsFixedVisitor(ExpressionValueVisitor):
    """
    NOTE: This doesn't check if combiner logic is
    all or any and short-circuit the test.  It's
    not clear that that is an important optimization.
    """

    def visit(self, node, values):
        """ Visit nodes that have been expanded """
        return node._is_fixed(values)

    def visiting_potential_leaf(self, node):
        """
        Visiting a potential leaf.

        Return True if the node is not expanded.
        """
        if node.__class__ in nonpyomo_leaf_types:
            return True, True

        elif node.is_expression_type():
            return False, None

        elif node.is_numeric_type():
            return True, node.is_fixed()

        return True, node


def _expression_is_fixed(node):
    """Return bool indicating if this expression is fixed (non-variable)

    Args:
        node: The root node of an expression tree.

<<<<<<< HEAD
    Returns:
        A non-negative integer that is the polynomial
        degree if the expression is polynomial, or :const:`None` otherwise.
=======
    Returns: bool
>>>>>>> 2ce46428

    """
    visitor = _IsFixedVisitor()
    return visitor.dfs_postorder_stack(node)


# =====================================================
#  expression_to_string
# =====================================================

LEFT_TO_RIGHT = common.OperatorAssociativity.LEFT_TO_RIGHT
RIGHT_TO_LEFT = common.OperatorAssociativity.RIGHT_TO_LEFT

class _ToStringVisitor(ExpressionValueVisitor):

    _expression_handlers = None

    def __init__(self, verbose, smap):
        super(_ToStringVisitor, self).__init__()
        self.verbose = verbose
        self.smap = smap

    def visit(self, node, values):
        """ Visit nodes that have been expanded """
        if node.PRECEDENCE is None:
            if self._expression_handlers \
               and node.__class__ in self._expression_handlers:
                return self._expression_handlers[node.__class__](
                    self, node, values)
            return node._to_string(values, self.verbose, self.smap)

        for i,val in enumerate(values):
            arg = node._args_[i]

            if arg is None:
<<<<<<< HEAD
                values[i] = 'Undefined'  # TODO: coverage
=======
                values[i] = 'Undefined'
>>>>>>> 2ce46428
            elif arg.__class__ in native_numeric_types:
                pass
            elif arg.__class__ in nonpyomo_leaf_types:
                values[i] = f"'{val}'"
            else:
                parens = False
                if not self.verbose and arg.is_expression_type():
                    if arg.PRECEDENCE is None:
                        pass
                    elif node.PRECEDENCE < arg.PRECEDENCE:
                        parens = True
                    elif node.PRECEDENCE == arg.PRECEDENCE:
                        if i == 0:
                            parens = node.ASSOCIATIVITY != LEFT_TO_RIGHT
                        elif i == len(node._args_)-1:
                            parens = node.ASSOCIATIVITY != RIGHT_TO_LEFT
                        else:
                            parens = True
                if parens:
                    values[i] = f"({val})"

        if self._expression_handlers \
           and node.__class__ in self._expression_handlers:
            return self._expression_handlers[node.__class__](
                self, node, values)

        return node._to_string(values, self.verbose, self.smap)

    def visiting_potential_leaf(self, node):
        """
        Visiting a potential leaf.

        Return True if the node is not expanded.
        """
<<<<<<< HEAD
        if node is None:  # TODO: coverage
=======
        if node is None:
>>>>>>> 2ce46428
            return True, None

        if node.__class__ in nonpyomo_leaf_types:
            return True, str(node)

        if node.is_expression_type():
            return False, None

        if hasattr(node, 'to_string'):
            return True, node.to_string(
                verbose=self.verbose,
                smap=self.smap,
            )
        else:
            return True, str(node)


def expression_to_string(expr, verbose=None, labeler=None, smap=None,
                         compute_values=False):
    """Return a string representation of an expression.

    Parameters
    ----------
    expr: ExpressionBase
        The root node of an expression tree.

    verbose: bool
        If :const:`True`, then the output is a nested functional form.
        Otherwise, the output is an algebraic expression.  Default is
        retrieved from :py:attr:`common.TO_STRING_VERBOSE`

    labeler: Callable
<<<<<<< HEAD

=======
>>>>>>> 2ce46428
        If specified, this labeler is used to generate the string
        representation for leaves (Var / Param objects) in the
        expression.

    smap:  SymbolMap
        If specified, this :class:`SymbolMap
        <pyomo.core.expr.symbol_map.SymbolMap>` is used to cache labels.

    compute_values: bool
        If :const:`True`, then parameters and fixed variables are
        evaluated before the expression string is generated.  Default is
        :const:`False`.

    Returns:
        A string representation for the expression.

    """
    verbose = common.TO_STRING_VERBOSE if verbose is None else verbose
    #
    # Setup the symbol map
    #
    if labeler is not None:
        if smap is None:
            smap = SymbolMap()
        smap.default_labeler = labeler
    #
    # TODO: should we deprecate the compute_values option?
    #
    if compute_values:
        expr = evaluate_fixed_subexpressions(expr)
    #
    # Create and execute the visitor pattern
    #
    visitor = _ToStringVisitor(verbose, smap)
    return visitor.dfs_postorder_stack(expr)<|MERGE_RESOLUTION|>--- conflicted
+++ resolved
@@ -1489,13 +1489,7 @@
     Args:
         node: The root node of an expression tree.
 
-<<<<<<< HEAD
-    Returns:
-        A non-negative integer that is the polynomial
-        degree if the expression is polynomial, or :const:`None` otherwise.
-=======
     Returns: bool
->>>>>>> 2ce46428
 
     """
     visitor = _IsFixedVisitor()
@@ -1531,11 +1525,7 @@
             arg = node._args_[i]
 
             if arg is None:
-<<<<<<< HEAD
-                values[i] = 'Undefined'  # TODO: coverage
-=======
                 values[i] = 'Undefined'
->>>>>>> 2ce46428
             elif arg.__class__ in native_numeric_types:
                 pass
             elif arg.__class__ in nonpyomo_leaf_types:
@@ -1570,11 +1560,7 @@
 
         Return True if the node is not expanded.
         """
-<<<<<<< HEAD
-        if node is None:  # TODO: coverage
-=======
         if node is None:
->>>>>>> 2ce46428
             return True, None
 
         if node.__class__ in nonpyomo_leaf_types:
@@ -1607,10 +1593,6 @@
         retrieved from :py:attr:`common.TO_STRING_VERBOSE`
 
     labeler: Callable
-<<<<<<< HEAD
-
-=======
->>>>>>> 2ce46428
         If specified, this labeler is used to generate the string
         representation for leaves (Var / Param objects) in the
         expression.
