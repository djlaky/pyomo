--- conflicted
+++ resolved
@@ -42,32 +42,23 @@
         m = pe.ConcreteModel()
         m.x = pe.Var([1, 2, 3, 4])
         e = LinearExpression(
-<<<<<<< HEAD
-            constant=3,
-            linear_coefs=list(m.x.keys()),
-            linear_vars=list(m.x.values())
-        )
-        expected = [
-            (LinearExpression, 5), 3,
-            (MonomialTermExpression, 2), 1, m.x[1],
-            (MonomialTermExpression, 2), 2, m.x[2],
-            (MonomialTermExpression, 2), 3, m.x[3],
-            (MonomialTermExpression, 2), 4, m.x[4],
-=======
             constant=3, linear_coefs=list(m.x.keys()), linear_vars=list(m.x.values())
         )
         expected = [
-            (LinearExpression, 9),
+            (LinearExpression, 5),
             3,
-            1,
+            (MonomialTermExpression, 2),
+            1,
+            m.x[1],
+            (MonomialTermExpression, 2),
             2,
+            m.x[2],
+            (MonomialTermExpression, 2),
             3,
+            m.x[3],
+            (MonomialTermExpression, 2),
             4,
-            m.x[1],
-            m.x[2],
-            m.x[3],
             m.x[4],
->>>>>>> 63a3c602
         ]
         pn = convert_expression_to_prefix_notation(e)
         self.assertEqual(pn, expected)
@@ -167,49 +158,30 @@
         m.y = pe.Var()
         e = pe.Expr_if(m.x <= 0, m.y + m.x == 0, m.y - m.x == 0)
         pn = convert_expression_to_prefix_notation(e)
-<<<<<<< HEAD
-        expected = [(Expr_ifExpression, 3),
-                    (InequalityExpression, 2),
-                    m.x,
-                    0,
-                    (EqualityExpression, 2),
-                    (LinearExpression, 2),
-                    (MonomialTermExpression, 2),
-                    1,
-                    m.y,
-                    (MonomialTermExpression, 2),
-                    1,
-                    m.x,
-                    0,
-                    (EqualityExpression, 2),
-                    (LinearExpression, 2),
-                    (MonomialTermExpression, 2),
-                    1,
-                    m.y,
-                    (MonomialTermExpression, 2),
-                    -1,
-                    m.x,
-                    0]
-=======
         expected = [
             (Expr_ifExpression, 3),
             (InequalityExpression, 2),
             m.x,
             0,
             (EqualityExpression, 2),
-            (SumExpression, 2),
-            m.y,
+            (LinearExpression, 2),
+            (MonomialTermExpression, 2),
+            1,
+            m.y,
+            (MonomialTermExpression, 2),
+            1,
             m.x,
             0,
             (EqualityExpression, 2),
-            (SumExpression, 2),
+            (LinearExpression, 2),
+            (MonomialTermExpression, 2),
+            1,
             m.y,
             (MonomialTermExpression, 2),
             -1,
             m.x,
             0,
         ]
->>>>>>> 63a3c602
         self.assertEqual(pn, expected)
 
     def test_ranged_expression(self):
