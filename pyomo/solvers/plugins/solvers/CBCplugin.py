#  ___________________________________________________________________________
#
#  Pyomo: Python Optimization Modeling Objects
#  Copyright 2017 National Technology and Engineering Solutions of Sandia, LLC
#  Under the terms of Contract DE-NA0003525 with National Technology and
#  Engineering Solutions of Sandia, LLC, the U.S. Government retains certain
#  rights in this software.
#  This software is distributed under the 3-clause BSD License.
#  ___________________________________________________________________________

__all__ = ['CBC', 'MockCBC']

import os
import re
import time
import logging

from six import iteritems
from six import string_types

import pyomo.common
import pyutilib.misc
import pyutilib.common
import pyutilib.subprocess

from pyomo.core.base import Var
from pyomo.core.kernel.block import IBlock
from pyomo.opt.base import *
from pyomo.opt.base.solvers import _extract_version
from pyomo.opt.results import *
from pyomo.opt.solver import *
from pyomo.solvers.mockmip import MockMIP

logger = logging.getLogger('pyomo.solvers')

def _version_to_string(version):
    if version is None:
        return "<unknown>"
    return ('.'.join(str(i) for i in version))

_cbc_compiled_with_asl = None
_cbc_version = None
_cbc_old_version = None
def configure_cbc():
    global _cbc_compiled_with_asl
    global _cbc_version
    global _cbc_old_version
    if _cbc_compiled_with_asl is not None:
        return
    # manually look for the cbc executable to prevent the
    # CBC.execute() from logging an error when CBC is missing
    executable = pyomo.common.Executable("cbc")
    if not executable:
        return
    cbc_exec = executable.path()
    results = pyutilib.subprocess.run( [cbc_exec,"-stop"], timelimit=1 )
    _cbc_version = _extract_version(results[1])
    results = pyutilib.subprocess.run(
        [cbc_exec,"dummy","-AMPL","-stop"], timelimit=1 )
    _cbc_compiled_with_asl = not ('No match for AMPL' in results[1])
    if _cbc_version is not None:
        _cbc_old_version = _cbc_version < (2,7,0,0)


@SolverFactory.register('cbc', doc='The CBC LP/MIP solver')
class CBC(OptSolver):
    """The CBC LP/MIP solver
    """

    def __new__(cls, *args, **kwds):
        configure_cbc()
        try:
            mode = kwds['solver_io']
            if mode is None:
                mode = 'lp'
            del kwds['solver_io']
        except KeyError:
            mode = 'lp'
        #
        if mode  == 'lp':
            opt = SolverFactory('_cbc_shell', **kwds)
            opt.set_problem_format(ProblemFormat.cpxlp)
            return opt
        # CBC's MPS parser seems too buggy to expose
        # this option
#        if mode == 'mps':
#            # *NOTE: CBC uses the COIN-OR MPS reader,
#            #        which ignores any objective sense
#            #        declared in the OBJSENSE section.
#            opt = SolverFactory('_cbc_shell', **kwds)
#            opt.set_problem_format(ProblemFormat.mps)
#            return opt
        #
        if mode == 'nl':
            # the _cbc_compiled_with_asl and
            # _cbc_old_version flags are tristate
            # (None, False, True), so don't
            # simplify the if statements from
            # checking "is"
            if _cbc_compiled_with_asl is not False:
                if _cbc_old_version is True:
                    logger.warning("found CBC version "
                                   +_version_to_string(_cbc_version)+
                                   " < 2.7; ASL support disabled.")
                    logger.warning("Upgrade CBC to activate ASL "
                                   "support in this plugin")
            else:
                logger.warning("CBC solver is not compiled with ASL "
                               "interface.")
            # CBC doesn't not accept all asl style command line
            # options (-s in particular, which is required for
            # streaming output of all asl solvers). Therefore we need
            # to send it through the cbc_shell instead of ASL
            opt = SolverFactory('_cbc_shell',**kwds)
            opt.set_problem_format(ProblemFormat.nl)
            return opt
        elif mode == 'os':
            opt = SolverFactory('_ossolver', **kwds)
        else:
            logger.error('Unknown IO type: %s' % mode)
            return
        opt.set_options('solver=cbc')
        return opt



@SolverFactory.register('_cbc_shell',  doc='Shell interface to the CBC LP/MIP solver')
class CBCSHELL(SystemCallSolver):
    """Shell interface to the CBC LP/MIP solver
    """

    def __init__(self, **kwds):
        #
        # Call base constructor
        #
        kwds['type'] = 'cbc'
        super(CBCSHELL, self).__init__(**kwds)

        # NOTE: eventually both of the following attributes should be migrated to a common base class.
        # is the current solve warm-started? a transient data member to communicate state information
        # across the _presolve, _apply_solver, and _postsolve methods.
        self._warm_start_solve = False
        # related to the above, the temporary name of the SOLN warm-start file (if any).
        self._warm_start_file_name = None

        #
        # Set up valid problem formats and valid results for each problem format
        #
        self._valid_problem_formats=[ProblemFormat.cpxlp, ProblemFormat.mps]
        if (_cbc_compiled_with_asl is not False) and \
           (_cbc_old_version is not True):
            self._valid_problem_formats.append(ProblemFormat.nl)
        self._valid_result_formats={}
        self._valid_result_formats[ProblemFormat.cpxlp] = [ResultsFormat.soln]
        if (_cbc_compiled_with_asl is not False) and \
           (_cbc_old_version is not True):
            self._valid_result_formats[ProblemFormat.nl] = [ResultsFormat.sol]
        self._valid_result_formats[ProblemFormat.mps] = [ResultsFormat.soln]

        # Note: Undefined capabilities default to 'None'
        self._capabilities = pyutilib.misc.Options()
        self._capabilities.linear = True
        self._capabilities.integer = True
        # The quadratic capabilities may be true but there is
        # some weirdness in the solution file that this
        # plugin does not handle correctly  (extra variables
        # added that are not in the symbol map?)
        self._capabilities.quadratic_objective = False
        self._capabilities.quadratic_constraint = False
        # These flags are updated by the set_problem_format method
        # as cbc can handle SOS constraints with the NL file format but
        # currently not through the LP file format
        self._capabilities.sos1 = False
        self._capabilities.sos2 = False

        self.set_problem_format(ProblemFormat.cpxlp)

    def set_problem_format(self, format):
        super(CBCSHELL,self).set_problem_format(format)
        if self._problem_format == ProblemFormat.cpxlp:
            self._capabilities.sos1 = False
            self._capabilities.sos2 = False
        else:
            self._capabilities.sos1 = True
            self._capabilities.sos2 = True

    def _default_results_format(self, prob_format):
        if prob_format == ProblemFormat.nl:
            return ResultsFormat.sol
        return ResultsFormat.soln

    def warm_start_capable(self):
        if self._problem_format == ProblemFormat.cpxlp \
                and _cbc_version >= (2,8,0,0):
            return True
        else:
            return False

    def _write_soln_file(self, instance, filename):

        # Maybe this could be a useful method for any instance.

        if isinstance(instance, IBlock):
            smap = getattr(instance, "._symbol_maps")[self._smap_id]
        else:
            smap = instance.solutions.symbol_map[self._smap_id]
        byObject = smap.byObject

        column_index = 0
        with open(filename, 'w') as solnfile:
            for var in instance.component_data_objects(Var):
                # Cbc only expects integer variables with non-zero values for mipstart.
                if var.value \
                        and (var.is_integer() or var.is_binary()) \
                        and (id(var) in byObject):
                    name = byObject[id(var)]
                    solnfile.write(
                        '{} {} {}\n'.format(
                            column_index, name, var.value
                        )
                    )
                    # Cbc ignores column indexes, so the value does not matter.
                    column_index += 1

    #
    # Write a warm-start file in the SOLN format.
    #
    def _warm_start(self, instance):

        self._write_soln_file(instance, self._warm_start_file_name)

    # over-ride presolve to extract the warm-start keyword, if specified.
    def _presolve(self, *args, **kwds):

        # create a context in the temporary file manager for
        # this plugin - is "pop"ed in the _postsolve method.
        pyutilib.services.TempfileManager.push()

        # if the first argument is a string (representing a filename),
        # then we don't have an instance => the solver is being applied
        # to a file.
        self._warm_start_solve = kwds.pop('warmstart', False)
        self._warm_start_file_name = kwds.pop('warmstart_file', None)
        user_warmstart = False
        if self._warm_start_file_name is not None:
            user_warmstart = True

        # the input argument can currently be one of two things: an instance or a filename.
        # if a filename is provided and a warm-start is indicated, we go ahead and
        # create the temporary file - assuming that the user has already, via some external
        # mechanism, invoked warm_start() with a instance to create the warm start file.
        if self._warm_start_solve and \
                isinstance(args[0], string_types):
            # we assume the user knows what they are doing...
            pass
        elif self._warm_start_solve and \
                (not isinstance(args[0], string_types)):
            # assign the name of the warm start file *before* calling the base class
            # presolve - the base class method ends up creating the command line,
            # and the warm start file-name is (obviously) needed there.
            if self._warm_start_file_name is None:
                assert not user_warmstart
                self._warm_start_file_name = pyutilib.services.TempfileManager.\
                                             create_tempfile(suffix = '.cbc.soln')

        # let the base class handle any remaining keywords/actions.
        # let the base class handle any remaining keywords/actions.
        super(CBCSHELL, self)._presolve(*args, **kwds)

        # NB: we must let the base class presolve run first so that the
        # symbol_map is actually constructed!

        if (len(args) > 0) and (not isinstance(args[0], string_types)):

            if len(args) != 1:
                raise ValueError(
                    "CBCplugin _presolve method can only handle a single "
                    "problem instance - %s were supplied" % (len(args),))

            # write the warm-start file - currently only supports MIPs.
            # we only know how to deal with a single problem instance.
            if self._warm_start_solve and (not user_warmstart):

                start_time = time.time()
                self._warm_start(args[0])
                end_time = time.time()
                if self._report_timing is True:
                    print("Warm start write time=%.2f seconds" % (end_time-start_time))


    def _default_executable(self):
        executable = pyomo.common.Executable("cbc")
        if not executable:
            logger.warning(
                "Could not locate the 'cbc' executable, which is "
                "required for solver %s" % self.name)
            self.enable = False
            return None
        return executable.path()

    def _get_version(self):
        """
        Returns a tuple describing the solver executable version.
        """
        if _cbc_version is None:
            return _extract_version('')
        return _cbc_version

    def create_command_line(self, executable, problem_files):
        #
        # Define the log file
        #
        if self._log_file is None:
            self._log_file = pyutilib.services.TempfileManager.create_tempfile(suffix=".cbc.log")

        #
        # Define the solution file
        #
        # the prefix of the problem filename is required because CBC has a specific
        # and automatic convention for generating the output solution filename.
        # the extracted prefix is the same name as the input filename, e.g., minus
        # the ".lp" extension.
        problem_filename_prefix = problem_files[0]
        if '.' in problem_filename_prefix:
            tmp = problem_filename_prefix.split('.')
            if len(tmp) > 2:
                problem_filename_prefix = '.'.join(tmp[:-1])
            else:
                problem_filename_prefix = tmp[0]
        if self._results_format is ResultsFormat.sol:
            self._soln_file = problem_filename_prefix+".sol"
        else:
            self._soln_file = problem_filename_prefix+".soln"

        #
        # Define the results file (if the sol external parser is used)
        #
        # results in CBC are split across the log file (solver statistics) and
        # the solution file (solutions!)
        if self._results_format is ResultsFormat.sol:
            self._results_file = self._soln_file

        def _check_and_escape_options(options):
            for key, val in iteritems(self.options):
                tmp_k = str(key)
                _bad = ' ' in tmp_k

                tmp_v = str(val)
                if ' ' in tmp_v:
                    if '"' in tmp_v:
                        if "'" in tmp_v:
                            _bad = True
                        else:
                            tmp_v = "'" + tmp_v + "'"
                    else:
                        tmp_v = '"' + tmp_v + '"'

                if _bad:
                    raise ValueError("Unable to properly escape solver option:"
                                     "\n\t%s=%s" % (key, val) )
                yield (tmp_k, tmp_v)

        #
        # Define command line
        #
        cmd = [ executable ]
        if self._timer:
            cmd.insert(0, self._timer)
        if self._problem_format == ProblemFormat.nl:
            cmd.append(problem_files[0])
            cmd.append('-AMPL')

            if self._timelimit is not None and self._timelimit > 0.0:
                cmd.extend(['-sec', str(self._timelimit)])
                cmd.extend(['-timeMode', "elapsed"])
            if "debug" in self.options:
                cmd.extend(["-log","5"])
            for key, val in _check_and_escape_options(self.options):
                if key == 'solver':
                    continue
                cmd.append(key+"="+val)
            os.environ['cbc_options']="printingOptions=all"
            #cmd.extend(["-printingOptions=all",
                        #"-stat"])
        else:
            if self._timelimit is not None and self._timelimit > 0.0:
                cmd.extend(['-sec', str(self._timelimit)])
                cmd.extend(['-timeMode', "elapsed"])
            if "debug" in self.options:
                cmd.extend(["-log","5"])
            # these must go after options that take a value
            action_options = []
            for key, val in _check_and_escape_options(self.options):
                if val.strip() != '':
                    cmd.extend(['-'+key, val])
                else:
                    action_options.append('-'+key)
            cmd.extend(["-printingOptions", "all",
                        "-import", problem_files[0]])
            cmd.extend(action_options)
            if self._warm_start_solve:
                cmd.extend(["-mipstart",self._warm_start_file_name])
            cmd.extend(["-stat=1",
                        "-solve",
                        "-solu", self._soln_file])

        return pyutilib.misc.Bunch(cmd=cmd, log_file=self._log_file, env=None)

    def process_logfile(self):
        """
        Process logfile
        """

        results = SolverResults()

        # The logfile output for cbc when using nl files
        # provides no information worth parsing here
        if self._problem_format is ProblemFormat.nl:
            return results

        #
        # Initial values
        #
        soln = Solution()

        #
        # Process logfile
        #
        OUTPUT = open(self._log_file)
        output = "".join(OUTPUT.readlines())
        OUTPUT.close()
        #
        # Parse logfile lines
        #
        results.problem.sense = ProblemSense.minimize
        results.problem.name = None
        optim_value = float('inf')
        lower_bound = None
        upper_bound = None
        gap = None
        nodes = None
        # See https://www.coin-or.org/Cbc/cbcuserguide.html#messages
        for line in output.split("\n"):
            tokens = tuple(re.split('[ \t]+', line.strip()))
            n_tokens = len(tokens)
            if n_tokens > 1:
                # https://projects.coin-or.org/Cbc/browser/trunk/Cbc/src/CbcSolver.cpp?rev=2497#L3769
                if n_tokens > 4 and tokens[:4] == ('Continuous', 'objective', 'value', 'is'):
                    lower_bound = float(tokens[4])
                # Search completed - best objective %g, took %d iterations and %d nodes
                elif n_tokens > 12 and tokens[1:3] == ('Search', 'completed') \
                        and tokens[4:6] == ('best', 'objective') and tokens[9] == 'iterations' \
                        and tokens[12] == 'nodes':
                    optim_value = float(tokens[6][:-1])
                    results.solver.statistics.black_box.number_of_iterations = int(tokens[8])
                    nodes = int(tokens[11])
                elif tokens[1] == 'Exiting' and n_tokens > 4:
                    if tokens[2:4] == ('on', 'maximum'):
                        results.solver.termination_condition = {'nodes': TerminationCondition.maxEvaluations,
                                                                'time': TerminationCondition.maxTimeLimit,
                                                                'solutions': TerminationCondition.other,
                                                                'iterations': TerminationCondition.maxIterations
                                                                }.get(tokens[4], TerminationCondition.other)
                    # elif tokens[2:5] == ('as', 'integer', 'gap'):
                    #     # We might want to handle this case
                # Integer solution of %g found...
                elif n_tokens >= 4 and tokens[1:4] == ('Integer', 'solution', 'of'):
                    optim_value = float(tokens[4])
                    try:
                        results.solver.statistics.black_box.number_of_iterations = \
                            int(tokens[tokens.index('iterations') - 1])
                        nodes = int(tokens[tokens.index('nodes') - 1])
                    except ValueError:
                        pass
                # Partial search - best objective %g (best possible %g), took %d iterations and %d nodes
                elif n_tokens > 15 and tokens[1:3] == ('Partial', 'search') \
                        and tokens[4:6] == ('best', 'objective') and tokens[7:9] == ('(best', 'possible') \
                        and tokens[12] == 'iterations' and tokens[15] == 'nodes':
                    optim_value = float(tokens[6][:-1])
                    lower_bound = float(tokens[9][:-2])
                    results.solver.statistics.black_box.number_of_iterations = int(tokens[11])
                    nodes = int(tokens[14])
                elif n_tokens > 12 and tokens[1] == 'After' and tokens[3] == 'nodes,' \
                        and tokens[8:10] == ('best', 'solution,') and tokens[10:12] == ('best', 'possible'):
                    nodes = int(tokens[2])
                    optim_value = float(tokens[7])
                    lower_bound = float(tokens[12])
                elif tokens[0] == "Current" and n_tokens == 10 and tokens[1] == "default" and tokens[2] == "(if" \
                        and results.problem.name is None:
                    results.problem.name = tokens[-1]
                    if '.' in results.problem.name:
                        parts = results.problem.name.split('.')
                        if len(parts) > 2:
                            results.problem.name = '.'.join(parts[:-1])
                        else:
                            results.problem.name = results.problem.name.split('.')[0]
                    if '/' in results.problem.name:
                        results.problem.name = results.problem.name.split('/')[-1]
                    if '\\' in results.problem.name:
                        results.problem.name = results.problem.name.split('\\')[-1]
                # https://projects.coin-or.org/Cbc/browser/trunk/Cbc/src/CbcSolver.cpp?rev=2497#L10840
                elif tokens[0] == 'Presolve':
                    if n_tokens > 9 and tokens[3] == 'rows,' and tokens[6] == 'columns':
                        results.problem.number_of_variables = int(tokens[4]) - int(tokens[5][1:-1])
                        results.problem.number_of_constraints = int(tokens[1]) - int(tokens[2][1:-1])
                        results.problem.number_of_objectives = 1
                    elif n_tokens > 6 and tokens[6] == 'infeasible':
                        soln.status = SolutionStatus.infeasible
                # https://projects.coin-or.org/Cbc/browser/trunk/Cbc/src/CbcSolver.cpp?rev=2497#L11105
                elif n_tokens > 11 and tokens[:2] == ('Problem', 'has') and tokens[3] == 'rows,' and \
                        tokens[5] == 'columns' and tokens[7:9] == ('with', 'objective)'):
                    results.problem.number_of_variables = int(tokens[4])
                    results.problem.number_of_constraints = int(tokens[2])
                    results.problem.number_of_nonzeros = int(tokens[6][1:])
                    results.problem.number_of_objectives = 1
                # https://projects.coin-or.org/Cbc/browser/trunk/Cbc/src/CbcSolver.cpp?rev=2497#L10814
                elif n_tokens > 8 and tokens[:3] == ('Original', 'problem', 'has') and tokens[4] == 'integers' \
                        and tokens[6:9] == ('of', 'which', 'binary)'):
                    results.problem.number_of_integer_variables = int(tokens[3])
                    results.problem.number_of_binary_variables = int(tokens[5][1:])
                elif n_tokens == 5 and tokens[3] == "NAME":
                    results.problem.name = tokens[4]
                elif 'CoinLpIO::readLp(): Maximization problem reformulated as minimization' in ' '.join(tokens):
                    results.problem.sense = ProblemSense.maximize
                # https://projects.coin-or.org/Cbc/browser/trunk/Cbc/src/CbcSolver.cpp?rev=2497#L3047
                elif n_tokens > 3 and tokens[:2] == ('Result', '-'):
                    if tokens[2:4] in [('Run', 'abandoned'), ('User', 'ctrl-c')]:
                        results.solver.termination_condition = TerminationCondition.userInterrupt
                    if n_tokens > 4:
                        if tokens[2:5] == ('Optimal', 'solution', 'found'):
                            # parser for log file generetated with discrete variable
                            soln.status = SolutionStatus.optimal
                            # if n_tokens > 7 and tokens[5:8] == ('(within', 'gap', 'tolerance)'):
                            #     # We might want to handle this case
                        elif tokens[2:5] in [('Linear', 'relaxation', 'infeasible'),
                                             ('Problem', 'proven', 'infeasible')]:
                            soln.status = SolutionStatus.infeasible
                        elif tokens[2:5] == ('Linear', 'relaxation', 'unbounded'):
                            soln.status = SolutionStatus.unbounded
                        elif n_tokens > 5 and tokens[2:4] == ('Stopped', 'on') and tokens[5] == 'limit':
                            results.solver.termination_condition = {'node': TerminationCondition.maxEvaluations,
                                                                    'time': TerminationCondition.maxTimeLimit,
                                                                    'solution': TerminationCondition.other,
                                                                    'iterations': TerminationCondition.maxIterations
                                                                    }.get(tokens[4], TerminationCondition.other)
                    # perhaps from https://projects.coin-or.org/Cbc/browser/trunk/Cbc/src/CbcSolver.cpp?rev=2497#L12318
                    elif n_tokens > 3 and tokens[2] == "Finished":
                        soln.status = SolutionStatus.optimal
                        optim_value = float(tokens[4])
                # https://projects.coin-or.org/Cbc/browser/trunk/Cbc/src/CbcSolver.cpp?rev=2497#L7904
                elif n_tokens >= 3 and tokens[:2] == ('Objective', 'value:'):
                    # parser for log file generetated with discrete variable
                    optim_value = float(tokens[2])
                # https://projects.coin-or.org/Cbc/browser/trunk/Cbc/src/CbcSolver.cpp?rev=2497#L7904
                elif n_tokens >= 4 and tokens[:4] == ('No', 'feasible', 'solution', 'found'):
                    soln.status = SolutionStatus.infeasible
                elif n_tokens > 2 and tokens[:2] == ('Lower', 'bound:'):
                    if lower_bound is None:  # Only use if not already found since this is to less decimal places
                        results.problem.lower_bound = float(tokens[2])
                # https://projects.coin-or.org/Cbc/browser/trunk/Cbc/src/CbcSolver.cpp?rev=2497#L7918
                elif tokens[0] == 'Gap:':
                    # This is relative and only to 2 decimal places - could calculate explicitly using lower bound
                    gap = float(tokens[1])
                # https://projects.coin-or.org/Cbc/browser/trunk/Cbc/src/CbcSolver.cpp?rev=2497#L7923
                elif n_tokens > 2 and tokens[:2] == ('Enumerated', 'nodes:'):
                    nodes = int(tokens[2])
                # https://projects.coin-or.org/Cbc/browser/trunk/Cbc/src/CbcSolver.cpp?rev=2497#L7926
                elif n_tokens > 2 and tokens[:2] == ('Total', 'iterations:'):
                    results.solver.statistics.black_box.number_of_iterations = int(tokens[2])
                # https://projects.coin-or.org/Cbc/browser/trunk/Cbc/src/CbcSolver.cpp?rev=2497#L7930
                elif n_tokens > 3 and tokens[:3] == ('Time', '(CPU', 'seconds):'):
                    results.solver.system_time = float(tokens[3])
                # https://projects.coin-or.org/Cbc/browser/trunk/Cbc/src/CbcSolver.cpp?rev=2497#L7933
                elif n_tokens > 3 and tokens[:3] == ('Time', '(Wallclock', 'Seconds):'):
                    results.solver.wallclock_time = float(tokens[3])
                # https://projects.coin-or.org/Cbc/browser/trunk/Cbc/src/CbcSolver.cpp?rev=2497#L10477
                elif n_tokens > 4 and tokens[:4] == ('Total', 'time', '(CPU', 'seconds):'):
                    results.solver.system_time = float(tokens[4])
                    if n_tokens > 7 and tokens[5:7] == ('(Wallclock', 'seconds):'):
                        results.solver.wallclock_time = float(tokens[7])
                elif tokens[0] == "Optimal":
                    if n_tokens > 4 and tokens[2] == "objective" and tokens[4] != "and":
                        # parser for log file generetated without discrete variable
                        # see pull request #339: last check avoids lines like "Optimal - objective gap and
                        # complementarity gap both smallish and small steps"
                        soln.status = SolutionStatus.optimal
                        optim_value = float(tokens[4])
                    elif n_tokens > 5 and tokens[1] == 'objective' and tokens[5] == 'iterations':
                        soln.status = SolutionStatus.optimal
                        optim_value = float(tokens[2])
                        results.solver.statistics.black_box.number_of_iterations = int(tokens[4])
                elif tokens[0] == "sys" and n_tokens == 2:
                    results.solver.system_time = float(tokens[1])
                elif tokens[0] == "user" and n_tokens == 2:
                    results.solver.user_time = float(tokens[1])
                elif n_tokens == 10 and "Presolve" in tokens and \
                        "iterations" in tokens and tokens[0] == "Optimal" and "objective" == tokens[1]:
                    soln.status = SolutionStatus.optimal
                    optim_value = float(tokens[2])
                results.solver.user_time = -1.0  # Why is this set to -1?

        if results.problem.name is None:
            results.problem.name = 'unknown'

        if soln.status is SolutionStatus.optimal:
            results.solver.termination_message = "Model was solved to optimality (subject to tolerances), and an " \
                                                 "optimal solution is available."
            results.solver.termination_condition = TerminationCondition.optimal
            results.solver.status = SolverStatus.ok
            if gap is None:
                lower_bound = optim_value
                gap = 0.0
        elif soln.status == SolutionStatus.infeasible:
            results.solver.termination_message = "Model was proven to be infeasible."
            results.solver.termination_condition = TerminationCondition.infeasible
            results.solver.status = SolverStatus.warning
        elif soln.status == SolutionStatus.unbounded:
            results.solver.termination_message = "Model was proven to be unbounded."
            results.solver.termination_condition = TerminationCondition.unbounded
            results.solver.status = SolverStatus.warning
        elif results.solver.termination_condition in [TerminationCondition.maxTimeLimit,
                                                      TerminationCondition.maxEvaluations,
                                                      TerminationCondition.other,
                                                      TerminationCondition.maxIterations]:
            results.solver.status = SolverStatus.aborted
            soln.status = SolutionStatus.stoppedByLimit
            if results.solver.termination_condition == TerminationCondition.maxTimeLimit:
                results.solver.termination_message = "Optimization terminated because the time expended " \
                                                     "exceeded the value specified in the seconds " \
                                                     "parameter."
            elif results.solver.termination_condition == TerminationCondition.maxEvaluations:
                results.solver.termination_message = \
                    "Optimization terminated because the total number of branch-and-cut nodes explored " \
                    "exceeded the value specified in the maxNodes parameter"
            elif results.solver.termination_condition == TerminationCondition.other:
                results.solver.termination_message = "Optimization terminated because the number of " \
                                                     "solutions found reached the value specified in the " \
                                                     "maxSolutions parameter."
            elif results.solver.termination_condition == TerminationCondition.maxIterations:
                results.solver.termination_message = "Optimization terminated because the total number of simplex " \
                                                     "iterations performed exceeded the value specified in the " \
                                                     "maxIterations parameter."
        soln.gap = gap
        if results.problem.sense == ProblemSense.minimize:
            upper_bound = optim_value
        elif results.problem.sense == ProblemSense.maximize:
            optim_value *= -1
            upper_bound = None if lower_bound is None else -lower_bound
            lower_bound = optim_value
        soln.objective['__default_objective__'] = {'Value': optim_value}
        results.problem.lower_bound = lower_bound
        results.problem.upper_bound = upper_bound

        results.solver.statistics.branch_and_bound.number_of_bounded_subproblems = nodes
        results.solver.statistics.branch_and_bound.number_of_created_subproblems = nodes

        if soln.status in [SolutionStatus.optimal,
                           SolutionStatus.stoppedByLimit,
                           SolutionStatus.unknown,
                           SolutionStatus.other]:
            results.solution.insert(soln)

        return results

    def process_soln_file(self, results):
        # the only suffixes that we extract from CBC are
        # constraint duals and variable reduced-costs. scan
        # through the solver suffix list and throw an
        # exception if the user has specified any others.
        extract_duals = False
        extract_reduced_costs = False
        for suffix in self._suffixes:
            flag=False
            if re.match(suffix, "dual"):
                extract_duals = True
                flag=True
            if re.match(suffix, "rc"):
                extract_reduced_costs = True
                flag=True
            if not flag:
                raise RuntimeError("***CBC solver plugin cannot extract solution suffix="+suffix)

        # if dealing with SOL format files, we've already read
        # this via the base class reader functionality.
        if self._results_format is ResultsFormat.sol:
            return

        # otherwise, go with the native CBC solution format.
        if len(results.solution) > 0:
            solution = results.solution(0)
        else:
            solution = Solution()

        results.problem.number_of_objectives = 1

        processing_constraints = None # None means header, True means constraints, False means variables.
        header_processed = False
        optim_value = None

        try:
            INPUT = open(self._soln_file,"r")
        except IOError:
            INPUT = []

        for line in INPUT:
            tokens = tuple(re.split('[ \t]+',line.strip()))
            n_tokens = len(tokens)
            #
            # These are the only header entries CBC will generate (identified via browsing CbcSolver.cpp)
            # See https://projects.coin-or.org/Cbc/browser/trunk/Cbc/src/CbcSolver.cpp
            # Search for (no integer solution - continuous used)      Currently line 9912 as of rev2497
            # Note that since this possibly also covers old CBC versions, we shall not be removing any functionality,
            # even if it is not seen in the current revision
            #
            if not header_processed:
                if tokens[0] == 'Optimal':
                    results.solver.termination_condition = TerminationCondition.optimal
                    results.solver.status = SolverStatus.ok
                    results.solver.termination_message = "Model was solved to optimality (subject to tolerances), " \
                                                         "and an optimal solution is available."
                    solution.status = SolutionStatus.optimal
                    optim_value = float(tokens[-1])
                elif tokens[0] in ('Infeasible', 'PrimalInfeasible') or (
                        n_tokens > 1 and tokens[0:2] == ('Integer', 'infeasible')):
                    results.solver.termination_message = "Model was proven to be infeasible."
                    results.solver.termination_condition = TerminationCondition.infeasible
                    results.solver.status = SolverStatus.warning
                    solution.status = SolutionStatus.infeasible
                    INPUT.close()
                    return
                elif tokens[0] == 'Unbounded' or (
                        n_tokens > 2 and tokens[0] == 'Problem' and tokens[2] == 'unbounded') or (
                        n_tokens > 1 and tokens[0:2] == ('Dual', 'infeasible')):
                    results.solver.termination_message = "Model was proven to be unbounded."
                    results.solver.termination_condition = TerminationCondition.unbounded
                    results.solver.status = SolverStatus.warning
                    solution.status = SolutionStatus.unbounded
                    INPUT.close()
                    return
                elif n_tokens > 2 and tokens[0:2] == ('Stopped', 'on'):
                    optim_value = float(tokens[-1])
                    solution.gap = None
                    results.solver.status = SolverStatus.aborted
                    solution.status = SolutionStatus.stoppedByLimit
                    if tokens[2] == 'time':
                        results.solver.termination_message = "Optimization terminated because the time expended " \
                                                             "exceeded the value specified in the seconds " \
                                                             "parameter."
                        results.solver.termination_condition = TerminationCondition.maxTimeLimit
                    elif tokens[2] == 'iterations':
                        # Only add extra info if not already obtained from logs (which give a better description)
                        if results.solver.termination_condition not in [TerminationCondition.maxEvaluations,
                                                                        TerminationCondition.other,
                                                                        TerminationCondition.maxIterations]:
                            results.solver.termination_message = "Optimization terminated because a limit was hit"
                            results.solver.termination_condition = TerminationCondition.maxIterations
                    elif tokens[2] == 'difficulties':
                        results.solver.termination_condition = TerminationCondition.solverFailure
                        results.solver.status = SolverStatus.error
                        solution.status = SolutionStatus.error
                    elif tokens[2] == 'ctrl-c':
                        results.solver.termination_message = "Optimization was terminated by the user."
                        results.solver.termination_condition = TerminationCondition.userInterrupt
                        solution.status = SolutionStatus.unknown
                    else:
                        results.solver.termination_condition = TerminationCondition.unknown
                        results.solver.status = SolverStatus.unknown
                        solution.status = SolutionStatus.unknown
                        results.solver.termination_message = ' '.join(tokens)
                        print('***WARNING: CBC plugin currently not processing solution status=Stopped correctly. Full '
                              'status line is: {}'.format(line.strip()))
                    if n_tokens > 8 and tokens[3:9] == ('(no', 'integer', 'solution', '-', 'continuous', 'used)'):
                        results.solver.termination_message = "Optimization terminated because a limit was hit, " \
                                                             "however it had not found an integer solution yet."
                        results.solver.termination_condition = TerminationCondition.intermediateNonInteger
                        solution.status = SolutionStatus.other
                else:
                    results.solver.termination_condition = TerminationCondition.unknown
                    results.solver.status = SolverStatus.unknown
                    solution.status = SolutionStatus.unknown
                    results.solver.termination_message = ' '.join(tokens)
                    print('***WARNING: CBC plugin currently not processing solution status={} correctly. Full status '
                          'line is: {}'.format(tokens[0], line.strip()))

            # most of the first tokens should be integers
            # if it's not an integer, only then check the list of results
            try:
                row_number = int( tokens[0])
                if row_number == 0: # indicates section start.
                    if processing_constraints is None:
                        processing_constraints = True
                    elif processing_constraints is True:
                        processing_constraints = False
                    else:
                        raise RuntimeError("CBC plugin encountered unexpected line=("+line.strip()+") in solution file="+self._soln_file+"; constraint and variable sections already processed!")
            except ValueError:
                if tokens[0] in ("Optimal", "Infeasible", "Unbounded", "Stopped", "Integer", "Status"):
                    if optim_value is not None:
                        if results.problem.sense == ProblemSense.maximize:
                            optim_value *= -1
                        solution.objective['__default_objective__'] = {'Value': optim_value}
                    header_processed = True

            if (processing_constraints is True) and (extract_duals is True):
                if n_tokens == 4:
                    pass
                elif (n_tokens == 5) and tokens[0] == "**":
                    tokens = tokens[1:]
                else:
                    raise RuntimeError("Unexpected line format encountered in CBC solution file - line="+line)

                constraint = tokens[1]
                constraint_ax = float(tokens[2]) # CBC reports the constraint row times the solution vector - not the slack.
                constraint_dual = float(tokens[3])
                if constraint[:2] == 'c_':
                    solution.constraint[constraint] = {"Dual" : constraint_dual}
                elif constraint[:2] == 'r_':
                    # For the range constraints, supply only the dual with the largest
                    # magnitude (at least one should always be numerically zero)
                    existing_constraint_dual_dict = solution.constraint.get( 'r_l_' + constraint[4:], None )
                    if existing_constraint_dual_dict:
                        # if a constraint dual is already saved, then update it if its
                        # magnitude is larger than existing; this avoids checking vs
                        # zero (avoiding problems with solver tolerances)
                        existing_constraint_dual = existing_constraint_dual_dict["Dual"]
                        if abs( constraint_dual) > abs(existing_constraint_dual):
                            solution.constraint[ 'r_l_' + constraint[4:] ] = {"Dual": constraint_dual}
                    else:
                        # if no constraint with that name yet, just save it in the solution constraint dictionary
                        solution.constraint[ 'r_l_' + constraint[4:] ] = {"Dual": constraint_dual}

            elif processing_constraints is False:
                if n_tokens == 4:
                    pass
                elif (n_tokens == 5) and tokens[0] == "**":
                    tokens = tokens[1:]
                else:
                    raise RuntimeError("Unexpected line format encountered "
                                       "in CBC solution file - line="+line)

                variable_name = tokens[1]
                variable_value = float(tokens[2])
                variable = solution.variable[variable_name] = {"Value" : variable_value}
                if extract_reduced_costs is True:
                    variable_reduced_cost = float(tokens[3]) # currently ignored.
                    variable["Rc"] = variable_reduced_cost

            elif header_processed is True:
                pass

            else:
                raise RuntimeError("CBC plugin encountered unexpected "
                                   "line=("+line.strip()+") in solution file="
                                   +self._soln_file+"; expecting header, but "
                                   "found data!")

        if not type(INPUT) is list:
            INPUT.close()

<<<<<<< HEAD
    def _postsolve(self):

        # let the base class deal with returning results.
        results = super(CBCSHELL, self)._postsolve()

        # finally, clean any temporary files registered with the temp file
        # manager, created populated *directly* by this plugin. does not
        # include, for example, the execution script. but does include
        # the warm-start file.
        pyutilib.services.TempfileManager.pop(remove=not self._keepfiles)

        return results
=======
        if len(results.solution) == 0 and solution.status in [SolutionStatus.optimal,
                                                              SolutionStatus.stoppedByLimit,
                                                              SolutionStatus.unknown,
                                                              SolutionStatus.other]:
            results.solution.insert(solution)
>>>>>>> 663af88a


@SolverFactory.register('_mock_cbc')
class MockCBC(CBCSHELL,MockMIP):
    """A Mock CBC solver used for testing
    """

    def __init__(self, **kwds):
        try:
            CBCSHELL.__init__(self,**kwds)
        except pyutilib.common.ApplicationError: #pragma:nocover
            pass                        #pragma:nocover
        MockMIP.__init__(self,"cbc")

    def available(self, exception_flag=True):
        return CBCSHELL.available(self,exception_flag)

    def create_command_line(self,executable,problem_files):
        command = CBCSHELL.create_command_line(self,executable,problem_files)
        MockMIP.create_command_line(self,executable,problem_files)
        return command

    def executable(self):
        return MockMIP.executable(self)

    def _execute_command(self,cmd):
        return MockMIP._execute_command(self,cmd)

    def _convert_problem(self,args,pformat,valid_pformats):
        if pformat in [ProblemFormat.mps, ProblemFormat.cpxlp, ProblemFormat.nl]:
            return (args, pformat, None)
        else:
            return (args, ProblemFormat.mps, None)
<|MERGE_RESOLUTION|>--- conflicted
+++ resolved
@@ -857,7 +857,13 @@
         if not type(INPUT) is list:
             INPUT.close()
 
-<<<<<<< HEAD
+        if len(results.solution) == 0 and solution.status in [SolutionStatus.optimal,
+                                                              SolutionStatus.stoppedByLimit,
+                                                              SolutionStatus.unknown,
+                                                              SolutionStatus.other]:
+            results.solution.insert(solution)
+
+
     def _postsolve(self):
 
         # let the base class deal with returning results.
@@ -870,13 +876,6 @@
         pyutilib.services.TempfileManager.pop(remove=not self._keepfiles)
 
         return results
-=======
-        if len(results.solution) == 0 and solution.status in [SolutionStatus.optimal,
-                                                              SolutionStatus.stoppedByLimit,
-                                                              SolutionStatus.unknown,
-                                                              SolutionStatus.other]:
-            results.solution.insert(solution)
->>>>>>> 663af88a
 
 
 @SolverFactory.register('_mock_cbc')
