#  ___________________________________________________________________________
#
#  Pyomo: Python Optimization Modeling Objects
#  Copyright 2017 National Technology and Engineering Solutions of Sandia, LLC
#  Under the terms of Contract DE-NA0003525 with National Technology and
#  Engineering Solutions of Sandia, LLC, the U.S. Government retains certain
#  rights in this software.
#  This software is distributed under the 3-clause BSD License.
#  ___________________________________________________________________________

import logging
import re
import sys
import pyutilib.services
<<<<<<< HEAD
from pyutilib.misc import Bunch, Options
from pyutilib.math.util import isclose


from pyomo.util.plugin import alias
from pyomo.opt.base import *
from pyomo.opt.base.solvers import _extract_version
from pyomo.opt.results import *
from pyomo.opt.solver import *
from pyomo.core.base import (SymbolMap,
                             ComponentMap,
                             NumericLabeler,
                             is_fixed,
                             value,
                             TextLabeler)
from pyomo.core.base.numvalue import value
from pyomo.repn import generate_standard_repn

from pyomo.core.kernel.component_block import IBlockStorage

GRB_MAX = -1
GRB_MIN = 1

class ModelSOS(object):

    def __init__(self):
        self.sosType = {}
        self.sosName = {}
        self.varnames = {}
        self.varids = {}
        self.weights = {}
        self.block_cntr = 0

    def count_constraint(self,symbol_map,labeler,variable_symbol_map,gurobi_var_map,soscondata):

        if hasattr(soscondata, 'get_items'):
            sos_items = list(soscondata.get_items())
        else:
            sos_items = list(soscondata.items())
        level = soscondata.level

        if len(sos_items) == 0:
            return

        self.block_cntr += 1
        varnames = self.varnames[self.block_cntr] = []
        varids = self.varids[self.block_cntr] = []
        weights = self.weights[self.block_cntr] = []
        if level == 1:
            self.sosType[self.block_cntr] = gurobi_direct._gurobi_module.GRB.SOS_TYPE1
        elif level == 2:
            self.sosType[self.block_cntr] = gurobi_direct._gurobi_module.GRB.SOS_TYPE2
        else:
            raise ValueError("Unsupported SOSConstraint level %s" % level)

        self.sosName[self.block_cntr] = symbol_map.getSymbol(soscondata,labeler)
=======
from pyutilib.misc import Bunch
from pyomo.util.plugin import alias
from pyomo.core.kernel.numvalue import is_fixed
from pyomo.repn import generate_canonical_repn, LinearCanonicalRepn, canonical_degree
from pyomo.solvers.plugins.solvers.direct_solver import DirectSolver
from pyomo.solvers.plugins.solvers.direct_or_persistent_solver import DirectOrPersistentSolver
from pyomo.core.kernel.numvalue import value
import pyomo.core.kernel
from pyomo.core.kernel.component_set import ComponentSet
from pyomo.opt.results.results_ import SolverResults
from pyomo.opt.results.solution import Solution, SolutionStatus
from pyomo.opt.results.solver import TerminationCondition, SolverStatus
from pyomo.core.base.suffix import Suffix
>>>>>>> 7b948633


logger = logging.getLogger('pyomo.solvers')


class DegreeError(ValueError):
    pass


class GurobiDirect(DirectSolver):
    alias('gurobi_direct', doc='Direct python interface to Gurobi')

    def __init__(self, **kwds):
        kwds['type'] = 'gurobi_direct'
        DirectSolver.__init__(self, **kwds)
        self._init()

    def _init(self):
        self._name = None
        try:
            import gurobipy
            self._gurobipy = gurobipy
            self._python_api_exists = True
            self._version = self._gurobipy.gurobi.version()
            self._name = "Gurobi %s.%s%s" % self._version
            while len(self._version) < 4:
                self._version += (0,)
            self._version = self._version[:4]
            self._version_major = self._version[0]
        except ImportError:
            self._python_api_exists = False
        except Exception as e:
            # other forms of exceptions can be thrown by the gurobi python
            # import. for example, a gurobipy.GurobiError exception is thrown
            # if all tokens for Gurobi are already in use. assuming, of
            # course, the license is a token license. unfortunately, you can't
            # import without a license, which means we can't test for the
            # exception above!
            print("Import of gurobipy failed - gurobi message=" + str(e) + "\n")
            self._python_api_exists = False

        self._range_constraints = set()

        if self._version_major < 5:
            self._max_constraint_degree = 1
        else:
            self._max_constraint_degree = 2
        self._max_obj_degree = 2

        # Note: Undefined capabilites default to None
        self._capabilities.linear = True
        self._capabilities.quadratic_objective = True
        if self._version_major < 5:
            self._capabilities.quadratic_constraint = False
        else:
            self._capabilities.quadratic_constraint = True
        self._capabilities.integer = True
        self._capabilities.sos1 = True
        self._capabilities.sos2 = True

    def _apply_solver(self):
        for var in self._pyomo_model.component_data_objects(ctype=pyomo.core.base.var.Var, descend_into=True,
                                                            active=None, sort=False):
            var.stale = True
        if self._tee:
            self._solver_model.setParam('OutputFlag', 1)
        else:
            self._solver_model.setParam('OutputFlag', 0)

        self._solver_model.setParam('LogFile', self._log_file)

<<<<<<< HEAD
    def _populate_gurobi_instance (self, pyomo_instance):

        from pyomo.core.base import Var, Objective, Constraint, SOSConstraint

        try:
            grbmodel = gurobi_direct._gurobi_module.Model()
        except Exception:
            e = sys.exc_info()[1]
            msg = 'Unable to create Gurobi model.  Have you installed the Python'\
            '\n       bindings for Gurobi?\n\n\tError message: %s'
            raise Exception(msg % e)
=======
        if self._keepfiles:
            print("Solver log file: "+self._log_file)
>>>>>>> 7b948633

        # Options accepted by gurobi (case insensitive):
        # ['Cutoff', 'IterationLimit', 'NodeLimit', 'SolutionLimit', 'TimeLimit',
        #  'FeasibilityTol', 'IntFeasTol', 'MarkowitzTol', 'MIPGap', 'MIPGapAbs',
        #  'OptimalityTol', 'PSDTol', 'Method', 'PerturbValue', 'ObjScale', 'ScaleFlag',
        #  'SimplexPricing', 'Quad', 'NormAdjust', 'BarIterLimit', 'BarConvTol',
        #  'BarCorrectors', 'BarOrder', 'Crossover', 'CrossoverBasis', 'BranchDir',
        #  'Heuristics', 'MinRelNodes', 'MIPFocus', 'NodefileStart', 'NodefileDir',
        #  'NodeMethod', 'PumpPasses', 'RINS', 'SolutionNumber', 'SubMIPNodes', 'Symmetry',
        #  'VarBranch', 'Cuts', 'CutPasses', 'CliqueCuts', 'CoverCuts', 'CutAggPasses',
        #  'FlowCoverCuts', 'FlowPathCuts', 'GomoryPasses', 'GUBCoverCuts', 'ImpliedCuts',
        #  'MIPSepCuts', 'MIRCuts', 'NetworkCuts', 'SubMIPCuts', 'ZeroHalfCuts', 'ModKCuts',
        #  'Aggregate', 'AggFill', 'PreDual', 'DisplayInterval', 'IISMethod', 'InfUnbdInfo',
        #  'LogFile', 'PreCrush', 'PreDepRow', 'PreMIQPMethod', 'PrePasses', 'Presolve',
        #  'ResultFile', 'ImproveStartTime', 'ImproveStartGap', 'Threads', 'Dummy', 'OutputFlag']
        for key, option in self.options.items():
            self._solver_model.setParam(key, option)

        if self._version_major >= 5:
            for suffix in self._suffixes:
                if re.match(suffix, "dual"):
                    self._solver_model.setParam(self._gurobipy.GRB.Param.QCPDual, 1)

        self._solver_model.optimize()

        self._solver_model.setParam('LogFile', 'default')

        # FIXME: can we get a return code indicating if Gurobi had a significant failure?
        return Bunch(rc=None, log=None)

    def _get_expr_from_pyomo_repn(self, repn, max_degree=2):
        referenced_vars = ComponentSet()

        degree = canonical_degree(repn)
        if (degree is None) or (degree > max_degree):
            raise DegreeError('GurobiDirect does not support expressions of degree {0}.'.format(degree))

        if isinstance(repn, LinearCanonicalRepn):
            if (repn.linear is not None) and (len(repn.linear) > 0):
                list(map(referenced_vars.add, repn.variables))
                new_expr = self._gurobipy.LinExpr(repn.linear, [self._pyomo_var_to_solver_var_map[i] for i in repn.variables])
            else:
                new_expr = 0

            if repn.constant is not None:
                new_expr += repn.constant

        else:
            new_expr = 0
            if 0 in repn:
                new_expr += repn[0][None]

<<<<<<< HEAD
            # be sure to impart the integer and binary nature of any variables
            if var_value.is_binary():
                var_type = gurobi_direct._gurobi_module.GRB.BINARY
            elif var_value.is_integer():
                var_type = gurobi_direct._gurobi_module.GRB.INTEGER
            elif var_value.is_continuous():
                var_type = gurobi_direct._gurobi_module.GRB.CONTINUOUS
            else:
                raise TypeError("Invalid domain type for variable with name '%s'. "
                                "Variable is not continuous, integer, or binary.")

            pyomo_gurobi_variable_map[var_value_label] = \
                grbmodel.addVar(lb=lb, \
                                ub=ub, \
                                vtype=var_type, \
                                name=var_value_label)

        self_variable_symbol_map.addSymbols(var_symbol_pairs)

        grbmodel.update()

        # The next loop collects the following component types from the model:
        #  - SOSConstraint
        #  - Objective
        #  - Constraint
        sos1 = self._capabilities.sos1
        sos2 = self._capabilities.sos2
        modelSOS = ModelSOS()
        objective_cntr = 0
        # Track the range constraints and their associated variables added by gurobi
        self._last_native_var_idx = grbmodel.NumVars-1
        range_var_idx = grbmodel.NumVars
        _self_range_con_var_pairs = self._range_con_var_pairs = []
        for block in pyomo_instance.block_data_objects(active=True):

            gen_obj_repn = \
                getattr(block, "_gen_obj_repn", True)
            gen_con_repn = \
                getattr(block, "_gen_con_repn", True)
            # Get/Create the ComponentMap for the repn
            if not hasattr(block,'_repn'):
                block._repn = ComponentMap()
            block_repn = block._repn

            # SOSConstraints
            for soscondata in block.component_data_objects(SOSConstraint,
                                                           active=True,
                                                           descend_into=False):
                level = soscondata.level
                if (level == 1 and not sos1) or \
                   (level == 2 and not sos2) or \
                   (level > 2):
                    raise RuntimeError(
                        "Solver does not support SOS level %s constraints" % (level,))
                modelSOS.count_constraint(symbol_map,
                                          labeler,
                                          self_variable_symbol_map,
                                          pyomo_gurobi_variable_map,
                                          soscondata)

            # Objective
            for obj_data in block.component_data_objects(Objective,
                                                         active=True,
                                                         descend_into=False):

                if objective_cntr > 1:
                    raise ValueError(
                        "Multiple active objectives found on Pyomo instance '%s'. "
                        "Solver '%s' will only handle a single active objective" \
                        % (pyomo_instance.name, self.type))

                sense = GRB_MIN if (obj_data.is_minimizing()) else GRB_MAX
                grbmodel.ModelSense = sense
                obj_expr = gurobi_direct._gurobi_module.LinExpr()

                if gen_obj_repn:
                    obj_repn = generate_standard_repn(obj_data.expr)
                    block_repn[obj_data] = obj_repn
                else:
                    obj_repn = block_repn[obj_data]

                if not obj_repn.nonlinear_expr is None:
                    raise ValueError(
                        "gurobi_direct plugin does not support general nonlinear "
                        "objective expressions (only linear or quadratic).\n"
                        "Objective: %s" % (obj_data.name))

                if not isclose(obj_repn.constant, 0.0):
                    obj_expr.addConstant(obj_repn.constant)

                if len(obj_repn.linear_vars) > 0:
                    for var, coef in zip(obj_repn.linear_vars, obj_repn.linear_coefs):
                        self._referenced_variable_ids.add(id(var))
                        label = self_variable_symbol_map.getSymbol(var)
                        obj_expr.addTerms(coef, pyomo_gurobi_variable_map[label])

                if len(obj_repn.quadratic_vars) > 0:
                    obj_expr = gurobi_direct._gurobi_module.QuadExpr(obj_expr)

                    for var, coef in zip(obj_repn.quadratic_vars, obj_repn.quadratic_coefs):
                        self._referenced_variable_ids.add(id(var[0]))
                        self._referenced_variable_ids.add(id(var[1]))

                        gurobi_expr = gurobi_direct._gurobi_module.QuadExpr(coef)
                        gurobi_var = pyomo_gurobi_variable_map[self_variable_symbol_map.getSymbol(var[0])]
                        gurobi_expr *= gurobi_var
                        gurobi_var = pyomo_gurobi_variable_map[self_variable_symbol_map.getSymbol(var[1])]
                        gurobi_expr *= gurobi_var

                        obj_expr += gurobi_expr

                # need to cache the objective label, because the
                # GUROBI python interface doesn't track this.
                # _ObjectiveData objects will not be in the symbol map
                # yet, so avoid some checks.
                self._objective_label = symbol_map.createSymbol(obj_data, labeler)

                grbmodel.setObjective(obj_expr, sense=sense)

            # Constraint
            for constraint_data in block.component_data_objects(Constraint,
                                                                active=True,
                                                                descend_into=False):

                if (not constraint_data.has_lb()) and \
                   (not constraint_data.has_ub()):
                    assert not constraint_data.equality
                    continue  # not binding at all, don't bother

                con_repn = None
                if constraint_data._linear_canonical_form:
                    con_repn = constraint_data.canonical_form()
                elif gen_con_repn:
                    con_repn = generate_standard_repn(constraint_data.body)
                    block_repn[constraint_data] = con_repn
                else:
                    con_repn = block_repn[constraint_data]

                degree = con_repn.polynomial_degree()
                if degree is None:
                    raise ValueError(
                        "gurobi_direct plugin does not support general nonlinear "
                        "constraint expressions (only linear or quadratic).\n"
                        "Constraint: %s" % (constraint_data.name))

                # _ConstraintData objects will not be in the symbol
                # map yet, so avoid some checks.
                constraint_label = symbol_map.createSymbol(constraint_data, labeler)

                trivial = True

                expr = gurobi_direct._gurobi_module.LinExpr() + con_repn.constant

                if len(con_repn.linear_coefs) > 0:
                    trivial = False
                    linear_coefs = []
                    linear_vars = []

                    for var, coef in zip(con_repn.linear_vars, con_repn.linear_coefs):
                        self._referenced_variable_ids.add(id(var))
                        label = self_variable_symbol_map.getSymbol(var)
                        linear_coefs.append(coef)
                        linear_vars.append(pyomo_gurobi_variable_map[label])

                    expr += gurobi_direct._gurobi_module.LinExpr(linear_coefs, linear_vars)

                if len(con_repn.quadratic_coefs) > 0:
                    trivial = False
                    if _GUROBI_VERSION_MAJOR < 5:
                        raise ValueError(
                            "The gurobi_direct plugin does not handle quadratic "
                            "constraint expressions for Gurobi major versions "
                            "< 5. Current version: Gurobi %s.%s%s"
                            % (gurobi_direct._gurobi_module.gurobi.version()))

                    expr = gurobi_direct._gurobi_module.QuadExpr(expr)
                    for var, coef in zip(con_repn.quadratic_vars, con_repn.quadratic_coefs):
                        self._referenced_variable_ids.add(id(var[0]))
                        self._referenced_variable_ids.add(id(var[1]))

                        gurobi_expr = gurobi_direct._gurobi_module.QuadExpr(coef)
                        gurobi_var = pyomo_gurobi_variable_map[self_variable_symbol_map.getSymbol(var[0])]
                        gurobi_expr *= gurobi_var
                        gurobi_var = pyomo_gurobi_variable_map[self_variable_symbol_map.getSymbol(var[1])]
                        gurobi_expr *= gurobi_var
                        expr += gurobi_expr

                if (not trivial) or (not self._skip_trivial_constraints):

                    if constraint_data.equality:
                        sense = gurobi_direct._gurobi_module.GRB.EQUAL
                        bound = self._get_bound(constraint_data.lower)
                        grbmodel.addConstr(lhs=expr,
                                           sense=sense,
                                           rhs=bound,
                                           name=constraint_label)
                    else:
                        # L <= body <= U
                        if constraint_data.has_lb() and \
                           constraint_data.has_ub():
                            grb_con = grbmodel.addRange(
                                expr,
                                self._get_bound(constraint_data.lower),
                                self._get_bound(constraint_data.upper),
                                constraint_label)
                            _self_range_con_var_pairs.append((grb_con,range_var_idx))
                            range_var_idx += 1
                        # body <= U
                        elif constraint_data.has_ub():
                            bound = self._get_bound(constraint_data.upper)
                            if bound < float('inf'):
                                grbmodel.addConstr(
                                    lhs=expr,
                                    sense=gurobi_direct._gurobi_module.GRB.LESS_EQUAL,
                                    rhs=bound,
                                    name=constraint_label
                                    )
                        # L <= body
                        else:
                            assert constraint_data.has_lb()
                            bound = self._get_bound(constraint_data.lower)
                            if bound > -float('inf'):
                                grbmodel.addConstr(
                                    lhs=expr,
                                    sense=gurobi_direct._gurobi_module.GRB.GREATER_EQUAL,
                                    rhs=bound,
                                    name=constraint_label
                                    )

        if modelSOS.sosType:
            for key in modelSOS.sosType:
                grbmodel.addSOS(modelSOS.sosType[key], \
                                modelSOS.varnames[key], \
                                modelSOS.weights[key] )
                self._referenced_variable_ids.update(modelSOS.varids[key])

        for var_id in self._referenced_variable_ids:
            varname = self._variable_symbol_map.byObject[var_id]
            vardata = self._variable_symbol_map.bySymbol[varname]()
            if vardata.fixed:
                if not self._output_fixed_variable_bounds:
                    raise ValueError("Encountered a fixed variable (%s) inside an active objective "
                                     "or constraint expression on model %s, which is usually indicative of "
                                     "a preprocessing error. Use the IO-option 'output_fixed_variable_bounds=True' "
                                     "to suppress this error and fix the variable by overwriting its bounds in "
                                     "the Gurobi instance."
                                     % (vardata.name,pyomo_instance.name,))

                grbvar = pyomo_gurobi_variable_map[varname]
                grbvar.setAttr(gurobi_direct._gurobi_module.GRB.Attr.UB, vardata.value)
                grbvar.setAttr(gurobi_direct._gurobi_module.GRB.Attr.LB, vardata.value)

        grbmodel.update()

        self._gurobi_instance = grbmodel
        self._pyomo_gurobi_variable_map = pyomo_gurobi_variable_map
=======
            if 1 in repn:
                for ndx, coeff in repn[1].items():
                    new_expr += coeff * self._pyomo_var_to_solver_var_map[repn[-1][ndx]]
                    referenced_vars.add(repn[-1][ndx])
>>>>>>> 7b948633

            if 2 in repn:
                for key, coeff in repn[2].items():
                    tmp_expr = coeff
                    for ndx, power in key.items():
                        referenced_vars.add(repn[-1][ndx])
                        for i in range(power):
                            tmp_expr *= self._pyomo_var_to_solver_var_map[repn[-1][ndx]]
                    new_expr += tmp_expr

        return new_expr, referenced_vars

    def _get_expr_from_pyomo_expr(self, expr, max_degree=2):
        repn = generate_canonical_repn(expr)

        try:
            gurobi_expr, referenced_vars = self._get_expr_from_pyomo_repn(repn, max_degree)
        except DegreeError as e:
            msg = e.args[0]
            msg += '\nexpr: {0}'.format(expr)
            raise DegreeError(msg)

        return gurobi_expr, referenced_vars

    def _add_var(self, var):
        varname = self._symbol_map.getSymbol(var, self._labeler)
        vtype = self._gurobi_vtype_from_var(var)
        lb = value(var.lb)
        ub = value(var.ub)
        if lb is None:
            lb = -self._gurobipy.GRB.INFINITY
        if ub is None:
            ub = self._gurobipy.GRB.INFINITY

        gurobipy_var = self._solver_model.addVar(lb=lb, ub=ub, vtype=vtype, name=varname)

        self._pyomo_var_to_solver_var_map[var] = gurobipy_var
        self._referenced_variables[var] = 0

        if var.is_fixed():
            gurobipy_var.setAttr('lb', var.value)
            gurobipy_var.setAttr('ub', var.value)

    def _set_instance(self, model, kwds={}):
        self._range_constraints = set()
        DirectOrPersistentSolver._set_instance(self, model, kwds)
        try:
            self._solver_model = self._gurobipy.Model(model.name)
        except Exception:
            e = sys.exc_info()[1]
            msg = ('Unable to create Gurobi model. Have you ihnstalled the Python bindings for Gurboi?\n\n\t' +
                   'Error message: {0}'.format(e))
            raise Exception(msg)

        self._add_block(model)

        for var, n_ref in self._referenced_variables.items():
            if n_ref != 0:
                if var.fixed:
                    if not self._output_fixed_variable_bounds:
                        raise ValueError("Encountered a fixed variable (%s) inside an active objective "
                                         "or constraint expression on model %s, which is usually indicative of "
                                         "a preprocessing error. Use the IO-option 'output_fixed_variable_bounds=True' "
                                         "to suppress this error and fix the variable by overwriting its bounds in "
                                         "the Gurobi instance."
                                         % (var.name, self._pyomo_model.name,))

    def _add_block(self, block):
        DirectOrPersistentSolver._add_block(self, block)
        self._solver_model.update()

    def _add_constraint(self, con):
        if not con.active:
            return None

        if is_fixed(con.body):
            if self._skip_trivial_constraints:
                return None

        conname = self._symbol_map.getSymbol(con, self._labeler)

        if con._linear_canonical_form:
            gurobi_expr, referenced_vars = self._get_expr_from_pyomo_repn(con.canonical_form(),
                                                                          self._max_constraint_degree)
        elif isinstance(con, LinearCanonicalRepn):
            gurobi_expr, referenced_vars = self._get_expr_from_pyomo_repn(con, self._max_constraint_degree)
        else:
            gurobi_expr, referenced_vars = self._get_expr_from_pyomo_expr(con.body, self._max_constraint_degree)

        if con.has_lb():
            if not is_fixed(con.lower):
                raise ValueError('Lower bound of constraint {0} is not constant.'.format(con))
        if con.has_ub():
            if not is_fixed(con.upper):
                raise ValueError('Upper bound of constraint {0} is not constant.'.format(con))

        if con.equality:
            gurobipy_con = self._solver_model.addConstr(lhs=gurobi_expr, sense=self._gurobipy.GRB.EQUAL,
                                                        rhs=value(con.lower), name=conname)
        elif con.has_lb() and (value(con.lower) > -float('inf')) and con.has_ub() and (value(con.upper) < float('inf')):
            gurobipy_con = self._solver_model.addRange(gurobi_expr, value(con.lower), value(con.upper), name=conname)
            self._range_constraints.add(con)
        elif con.has_lb() and (value(con.lower) > -float('inf')):
            gurobipy_con = self._solver_model.addConstr(lhs=gurobi_expr, sense=self._gurobipy.GRB.GREATER_EQUAL,
                                                        rhs=value(con.lower), name=conname)
        elif con.has_ub() and (value(con.upper) < float('inf')):
            gurobipy_con = self._solver_model.addConstr(lhs=gurobi_expr, sense=self._gurobipy.GRB.LESS_EQUAL,
                                                        rhs=value(con.upper), name=conname)
        else:
            raise ValueError('Constraint does not have a lower or an upper bound: {0} \n'.format(con))

        for var in referenced_vars:
            self._referenced_variables[var] += 1
        self._vars_referenced_by_con[con] = referenced_vars
        self._pyomo_con_to_solver_con_map[con] = gurobipy_con

    def _add_sos_constraint(self, con):
        if not con.active:
            return None

        conname = self._symbol_map.getSymbol(con, self._labeler)
        level = con.level
        if level == 1:
            sos_type = self._gurobipy.GRB.SOS_TYPE1
        elif level == 2:
            sos_type = self._gurobipy.GRB.SOS_TYPE2
        else:
            raise ValueError('Solver does not support SOS level {0} constraints'.format(level))

        gurobi_vars = []
        weights = []

        self._vars_referenced_by_con[con] = ComponentSet()

        for v, w in con.get_items():
            self._vars_referenced_by_con[con].add(v)
            gurobi_vars.append(self._pyomo_var_to_solver_var_map[v])
            self._referenced_variables[v] += 1
            weights.append(w)

        gurobipy_con = self._solver_model.addSOS(sos_type, gurobi_vars, weights)
        self._pyomo_con_to_solver_con_map[con] = gurobipy_con

    def _gurobi_vtype_from_var(self, var):
        """
        This function takes a pyomo variable and returns the appropriate gurobi variable type
        :param var: pyomo.core.base.var.Var
        :return: gurobipy.GRB.CONTINUOUS or gurobipy.GRB.BINARY or gurobipy.GRB.INTEGER
        """
        if var.is_binary():
            vtype = self._gurobipy.GRB.BINARY
        elif var.is_integer():
            vtype = self._gurobipy.GRB.INTEGER
        elif var.is_continuous():
            vtype = self._gurobipy.GRB.CONTINUOUS
        else:
            raise ValueError('Variable domain type is not recognized for {0}'.format(var.domain))
        return vtype

    def _set_objective(self, obj):
        if self._objective is not None:
            for var in self._vars_referenced_by_obj:
                self._referenced_variables[var] -= 1
            self._vars_referenced_by_obj = ComponentSet()
            self._objective = None

        if obj.active is False:
            raise ValueError('Cannot add inactive objective to solver.')

        if obj.sense == pyomo.core.kernel.minimize:
            sense = self._gurobipy.GRB.MINIMIZE
        elif obj.sense == pyomo.core.kernel.maximize:
            sense = self._gurobipy.GRB.MAXIMIZE
        else:
            raise ValueError('Objective sense is not recognized: {0}'.format(obj.sense))

        gurobi_expr, referenced_vars = self._get_expr_from_pyomo_expr(obj.expr, self._max_obj_degree)

        for var in referenced_vars:
            self._referenced_variables[var] += 1

        self._solver_model.setObjective(gurobi_expr, sense=sense)
        self._objective = obj
        self._vars_referenced_by_obj = referenced_vars

    def _postsolve(self):
        # the only suffixes that we extract from GUROBI are
        # constraint duals, constraint slacks, and variable
        # reduced-costs. scan through the solver suffix list
        # and throw an exception if the user has specified
        # any others.
        extract_duals = False
        extract_slacks = False
        extract_reduced_costs = False
        for suffix in self._suffixes:
            flag = False
            if re.match(suffix, "dual"):
                extract_duals = True
                flag = True
            if re.match(suffix, "slack"):
                extract_slacks = True
                flag = True
                if len(self._range_constraints) != 0:
                    err_msg = ('GurobiDirect does not support range constraints and slack suffixes. \nIf you want ' +
                               'slack information, please split up the following constraints:\n')
                    for con in self._range_constraints:
                        err_msg += '{0}\n'.format(con)
                    raise ValueError(err_msg)
            if re.match(suffix, "rc"):
                extract_reduced_costs = True
                flag = True
            if not flag:
                raise RuntimeError("***The gurobi_direct solver plugin cannot extract solution suffix="+suffix)

        gprob = self._solver_model
        grb = self._gurobipy.GRB
        status = gprob.Status

        if gprob.getAttr(self._gurobipy.GRB.Attr.IsMIP):
            if extract_reduced_costs:
                logger.warning("Cannot get reduced costs for MIP.")
            if extract_duals:
                logger.warning("Cannot get duals for MIP.")
            extract_reduced_costs = False
            extract_duals = False

        self.results = SolverResults()
        soln = Solution()

        self.results.solver.name = self._name
        self.results.solver.wallclock_time = gprob.Runtime

        if status == grb.LOADED:  # problem is loaded, but no solution
            self.results.solver.status = SolverStatus.aborted
            self.results.solver.termination_message = "Model is loaded, but no solution information is available."
            self.results.solver.termination_condition = TerminationCondition.error
            soln.status = SolutionStatus.unknown
        elif status == grb.OPTIMAL:  # optimal
            self.results.solver.status = SolverStatus.ok
            self.results.solver.termination_message = "Model was solved to optimality (subject to tolerances), " \
                                                      "and an optimal solution is available."
            self.results.solver.termination_condition = TerminationCondition.optimal
            soln.status = SolutionStatus.optimal
        elif status == grb.INFEASIBLE:
            self.results.solver.status = SolverStatus.warning
            self.results.solver.termination_message = "Model was proven to be infeasible"
            self.results.solver.termination_condition = TerminationCondition.infeasible
            soln.status = SolutionStatus.infeasible
        elif status == grb.INF_OR_UNBD:
            self.results.solver.status = SolverStatus.warning
            self.results.solver.termination_message = "Problem proven to be infeasible or unbounded."
            self.results.solver.termination_condition = TerminationCondition.infeasibleOrUnbounded
            soln.status = SolutionStatus.unsure
        elif status == grb.UNBOUNDED:
            self.results.solver.status = SolverStatus.warning
            self.results.solver.termination_message = "Model was proven to be unbounded."
            self.results.solver.termination_condition = TerminationCondition.unbounded
            soln.status = SolutionStatus.unbounded
        elif status == grb.CUTOFF:
            self.results.solver.status = SolverStatus.aborted
            self.results.solver.termination_message = "Optimal objective for model was proven to be worse than the " \
                                                      "value specified in the Cutoff parameter. No solution " \
                                                      "information is available."
            self.results.solver.termination_condition = TerminationCondition.minFunctionValue
            soln.status = SolutionStatus.unknown
        elif status == grb.ITERATION_LIMIT:
            self.results.solver.status = SolverStatus.aborted
            self.results.solver.termination_message = "Optimization terminated because the total number of simplex " \
                                                      "iterations performed exceeded the value specified in the " \
                                                      "IterationLimit parameter."
            self.results.solver.termination_condition = TerminationCondition.maxIterations
            soln.status = SolutionStatus.stoppedByLimit
        elif status == grb.NODE_LIMIT:
            self.results.solver.status = SolverStatus.aborted
            self.results.solver.termination_message = "Optimization terminated because the total number of " \
                                                      "branch-and-cut nodes explored exceeded the value specified " \
                                                      "in the NodeLimit parameter"
            self.results.solver.termination_condition = TerminationCondition.maxEvaluations
            soln.status = SolutionStatus.stoppedByLimit
        elif status == grb.TIME_LIMIT:
            self.results.solver.status = SolverStatus.aborted
            self.results.solver.termination_message = "Optimization terminated because the time expended exceeded " \
                                                      "the value specified in the TimeLimit parameter."
            self.results.solver.termination_condition = TerminationCondition.maxTimeLimit
            soln.status = SolutionStatus.stoppedByLimit
        elif status == grb.SOLUTION_LIMIT:
            self.results.solver.status = SolverStatus.aborted
            self.results.solver.termination_message = "Optimization terminated because the number of solutions found " \
                                                      "reached the value specified in the SolutionLimit parameter."
            self.results.solver.termination_condition = TerminationCondition.unknown
            soln.status = SolutionStatus.stoppedByLimit
        elif status == grb.INTERRUPTED:
            self.results.solver.status = SolverStatus.aborted
            self.results.solver.termination_message = "Optimization was terminated by the user."
            self.results.solver.termination_condition = TerminationCondition.error
            soln.status = SolutionStatus.error
        elif status == grb.NUMERIC:
            self.results.solver.status = SolverStatus.error
            self.results.solver.termination_message = "Optimization was terminated due to unrecoverable numerical " \
                                                      "difficulties."
            self.results.solver.termination_condition = TerminationCondition.error
            soln.status = SolutionStatus.error
        elif status == grb.SUBOPTIMAL:
            self.results.solver.status = SolverStatus.warning
            self.results.solver.termination_message = "Unable to satisfy optimality tolerances; a sub-optimal " \
                                                      "solution is available."
            self.results.solver.termination_condition = TerminationCondition.other
            soln.status = SolutionStatus.feasible
        else:
            self.results.solver.status = SolverStatus.error
            self.results.solver.termination_message = "Unknown return code from GUROBI."
            self.results.solver.termination_condition = TerminationCondition.error
            soln.status = SolutionStatus.error

        self.results.problem.name = gprob.ModelName

        if gprob.ModelSense == 1:
            self.results.problem.sense = pyomo.core.kernel.minimize
        elif gprob.ModelSense == -1:
            self.results.problem.sense = pyomo.core.kernel.maximize
        else:
            raise RuntimeError('Unrecognized gurobi objective sense: {0}'.format(gprob.ModelSense))

        self.results.problem.upper_bound = None
        self.results.problem.lower_bound = None
        if (gprob.NumBinVars + gprob.NumIntVars) == 0:
            try:
                self.results.problem.upper_bound = gprob.ObjVal
                self.results.problem.lower_bound = gprob.ObjVal
            except self._gurobipy.GurobiError:
                pass
        elif gprob.ModelSense == 1:  # minimizing
            try:
                self.results.problem.upper_bound = gprob.ObjVal
            except self._gurobipy.GurobiError:
                pass
            try:
                self.results.problem.lower_bound = gprob.ObjBound
            except self._gurobipy.GurobiError:
                pass
        elif gprob.ModelSense == -1:  # maximizing
            try:
                self.results.problem.upper_bound = gprob.ObjBound
            except self._gurobipy.GurobiError:
                pass
            try:
                self.results.problem.lower_bound = gprob.ObjVal
            except self._gurobipy.GurobiError:
                pass
        else:
            raise RuntimeError('Unrecognized gurobi objective sense: {0}'.format(gprob.ModelSense))

        try:
            self.results.problem.gap = self.results.problem.upper_bound - self.results.problem.lower_bound
        except TypeError:
            self.results.problem.gap = None

        self.results.problem.number_of_constraints = gprob.NumConstrs + gprob.NumQConstrs + gprob.NumSOS
        self.results.problem.number_of_nonzeros = gprob.NumNZs
        self.results.problem.number_of_variables = gprob.NumVars
        self.results.problem.number_of_binary_variables = gprob.NumBinVars
        self.results.problem.number_of_integer_variables = gprob.NumIntVars
        self.results.problem.number_of_continuous_variables = gprob.NumVars - gprob.NumIntVars - gprob.NumBinVars
        self.results.problem.number_of_objectives = 1
        self.results.problem.number_of_solutions = gprob.SolCount

        # if a solve was stopped by a limit, we still need to check to
        # see if there is a solution available - this may not always
        # be the case, both in LP and MIP contexts.
        if self._save_results:
            """
            This code in this if statement is only needed for backwards compatability. It is more efficient to set
            _save_results to False and use load_vars, load_duals, etc.
            """
            if gprob.SolCount > 0:
                soln_variables = soln.variable
                soln_constraints = soln.constraint

                for pyomo_var, solver_var in self._pyomo_var_to_solver_var_map.items():
                    if self._referenced_variables[pyomo_var] > 0:
                        soln_variables[solver_var.VarName] = {"Value":solver_var.X}

                if extract_reduced_costs:
                    for pyomo_var, solver_var in self._pyomo_var_to_solver_var_map.items():
                        if self._referenced_variables[pyomo_var] > 0:
                            soln_variables[solver_var.VarName]["Rc"] = solver_var.Rc

                if extract_duals or extract_slacks:
                    for con in self._solver_model.getConstrs():
                        soln_constraints[con.ConstrName] = {}
                    if self._version_major >= 5:
                        for con in self._solver_model.getQConstrs():
                            soln_constraints[con.QCName] = {}

                if extract_duals:
                    for con in self._solver_model.getConstrs():
                        soln_constraints[con.ConstrName]["Dual"] = con.Pi
                    if self._version_major >= 5:
                        for con in self._solver_model.getQConstrs():
                            soln_constraints[con.QCName]["Dual"] = con.QCPi

                if extract_slacks:
                    for con in self._solver_model.getConstrs():
                        soln_constraints[con.ConstrName]["Slack"] = con.Slack
                    if self._version_major >= 5:
                        for con in self._solver_model.getQConstrs():
                            soln_constraints[con.QCName]["Slack"] = con.QCSlack
        elif self._load_solutions:
            if gprob.SolCount > 0:

                self._load_vars()

                if extract_reduced_costs:
                    self._load_rc()

                if extract_duals:
                    self._load_duals()

                if extract_slacks:
                    self._load_slacks()

        self.results.solution.insert(soln)

        # finally, clean any temporary files registered with the temp file
        # manager, created populated *directly* by this plugin.
        pyutilib.services.TempfileManager.pop(remove=not self._keepfiles)

        return DirectOrPersistentSolver._postsolve(self)

    def warm_start_capable(self):
        return True

    def _warm_start(self):
        for pyomo_var, gurobipy_var in self._pyomo_var_to_solver_var_map.items():
            if pyomo_var.value is not None:
                gurobipy_var.setAttr(self._gurobipy.GRB.Attr.Start, value(pyomo_var))

    def _load_vars(self, vars_to_load=None):
        var_map = self._pyomo_var_to_solver_var_map
        ref_vars = self._referenced_variables
        if vars_to_load is None:
            vars_to_load = var_map.keys()

        for var in vars_to_load:
            if ref_vars[var] > 0:
                var.stale = False
                var.value = var_map[var].x

    def _load_rc(self, vars_to_load=None):
        if not hasattr(self._pyomo_model, 'rc'):
            self._pyomo_model.rc = Suffix(direction=Suffix.IMPORT)
        var_map = self._pyomo_var_to_solver_var_map
        ref_vars = self._referenced_variables
        rc = self._pyomo_model.rc
        if vars_to_load is None:
            vars_to_load = var_map.keys()

        for var in vars_to_load:
            if ref_vars[var] > 0:
                rc[var] = var_map[var].Rc

    def _load_duals(self, cons_to_load=None):
        if not hasattr(self._pyomo_model, 'dual'):
            self._pyomo_model.dual = Suffix(direction=Suffix.IMPORT)
        con_map = self._pyomo_con_to_solver_con_map
        dual = self._pyomo_model.dual
        if cons_to_load is None:
            cons_to_load = ComponentSet(con_map.keys())

        reverse_con_map = {}
        for pyomo_con, con in con_map.items():
            reverse_con_map[con] = pyomo_con

        for gurobi_con in self._solver_model.getConstrs():
            pyomo_con = reverse_con_map[gurobi_con]
            if pyomo_con in cons_to_load:
                dual[pyomo_con] = gurobi_con.Pi

        if self._version_major >= 5:
            for gurobi_con in self._solver_model.getQConstrs():
                pyomo_con = reverse_con_map[gurobi_con]
                if pyomo_con in cons_to_load:
                    dual[pyomo_con] = gurobi_con.QCPi

    def _load_slacks(self, cons_to_load=None):
        if not hasattr(self._pyomo_model, 'slack'):
            self._pyomo_model.slack = Suffix(direction=Suffix.IMPORT)
        con_map = self._pyomo_con_to_solver_con_map
        slack = self._pyomo_model.slack
        if cons_to_load is None:
            cons_to_load = ComponentSet(con_map.keys())

        reverse_con_map = {}
        for pyomo_con, con in con_map.items():
            reverse_con_map[con] = pyomo_con

        for gurobi_con in self._solver_model.getConstrs():
            pyomo_con = reverse_con_map[gurobi_con]
            if pyomo_con in cons_to_load:
                slack[pyomo_con] = gurobi_con.Slack

        if self._version_major >= 5:
            for gurobi_con in self._solver_model.getQConstrs():
                pyomo_con = reverse_con_map[gurobi_con]
                if pyomo_con in cons_to_load:
                    slack[pyomo_con] = gurobi_con.QCSlack

    def load_duals(self, cons_to_load=None):
        """
        Load the duals into the 'dual' suffix. The 'dual' suffix must live on the parent model.

        Parameters
        ----------
        cons_to_load: list of Constraint
        """
        self._load_duals(cons_to_load)

    def load_rc(self, vars_to_load):
        """
        Load the reduced costs into the 'rc' suffix. The 'rc' suffix must live on the parent model.

        Parameters
        ----------
        vars_to_load: list of Var
        """
        self._load_rc(vars_to_load)

    def load_slacks(self, cons_to_load=None):
        """
        Load the values of the slack variables into the 'slack' suffix. The 'slack' suffix must live on the parent
        model.

        Parameters
        ----------
        cons_to_load: list of Constraint
        """
        self._load_slacks(cons_to_load)<|MERGE_RESOLUTION|>--- conflicted
+++ resolved
@@ -12,64 +12,6 @@
 import re
 import sys
 import pyutilib.services
-<<<<<<< HEAD
-from pyutilib.misc import Bunch, Options
-from pyutilib.math.util import isclose
-
-
-from pyomo.util.plugin import alias
-from pyomo.opt.base import *
-from pyomo.opt.base.solvers import _extract_version
-from pyomo.opt.results import *
-from pyomo.opt.solver import *
-from pyomo.core.base import (SymbolMap,
-                             ComponentMap,
-                             NumericLabeler,
-                             is_fixed,
-                             value,
-                             TextLabeler)
-from pyomo.core.base.numvalue import value
-from pyomo.repn import generate_standard_repn
-
-from pyomo.core.kernel.component_block import IBlockStorage
-
-GRB_MAX = -1
-GRB_MIN = 1
-
-class ModelSOS(object):
-
-    def __init__(self):
-        self.sosType = {}
-        self.sosName = {}
-        self.varnames = {}
-        self.varids = {}
-        self.weights = {}
-        self.block_cntr = 0
-
-    def count_constraint(self,symbol_map,labeler,variable_symbol_map,gurobi_var_map,soscondata):
-
-        if hasattr(soscondata, 'get_items'):
-            sos_items = list(soscondata.get_items())
-        else:
-            sos_items = list(soscondata.items())
-        level = soscondata.level
-
-        if len(sos_items) == 0:
-            return
-
-        self.block_cntr += 1
-        varnames = self.varnames[self.block_cntr] = []
-        varids = self.varids[self.block_cntr] = []
-        weights = self.weights[self.block_cntr] = []
-        if level == 1:
-            self.sosType[self.block_cntr] = gurobi_direct._gurobi_module.GRB.SOS_TYPE1
-        elif level == 2:
-            self.sosType[self.block_cntr] = gurobi_direct._gurobi_module.GRB.SOS_TYPE2
-        else:
-            raise ValueError("Unsupported SOSConstraint level %s" % level)
-
-        self.sosName[self.block_cntr] = symbol_map.getSymbol(soscondata,labeler)
-=======
 from pyutilib.misc import Bunch
 from pyomo.util.plugin import alias
 from pyomo.core.kernel.numvalue import is_fixed
@@ -83,7 +25,6 @@
 from pyomo.opt.results.solution import Solution, SolutionStatus
 from pyomo.opt.results.solver import TerminationCondition, SolverStatus
 from pyomo.core.base.suffix import Suffix
->>>>>>> 7b948633
 
 
 logger = logging.getLogger('pyomo.solvers')
@@ -155,22 +96,8 @@
 
         self._solver_model.setParam('LogFile', self._log_file)
 
-<<<<<<< HEAD
-    def _populate_gurobi_instance (self, pyomo_instance):
-
-        from pyomo.core.base import Var, Objective, Constraint, SOSConstraint
-
-        try:
-            grbmodel = gurobi_direct._gurobi_module.Model()
-        except Exception:
-            e = sys.exc_info()[1]
-            msg = 'Unable to create Gurobi model.  Have you installed the Python'\
-            '\n       bindings for Gurobi?\n\n\tError message: %s'
-            raise Exception(msg % e)
-=======
         if self._keepfiles:
             print("Solver log file: "+self._log_file)
->>>>>>> 7b948633
 
         # Options accepted by gurobi (case insensitive):
         # ['Cutoff', 'IterationLimit', 'NodeLimit', 'SolutionLimit', 'TimeLimit',
@@ -223,269 +150,10 @@
             if 0 in repn:
                 new_expr += repn[0][None]
 
-<<<<<<< HEAD
-            # be sure to impart the integer and binary nature of any variables
-            if var_value.is_binary():
-                var_type = gurobi_direct._gurobi_module.GRB.BINARY
-            elif var_value.is_integer():
-                var_type = gurobi_direct._gurobi_module.GRB.INTEGER
-            elif var_value.is_continuous():
-                var_type = gurobi_direct._gurobi_module.GRB.CONTINUOUS
-            else:
-                raise TypeError("Invalid domain type for variable with name '%s'. "
-                                "Variable is not continuous, integer, or binary.")
-
-            pyomo_gurobi_variable_map[var_value_label] = \
-                grbmodel.addVar(lb=lb, \
-                                ub=ub, \
-                                vtype=var_type, \
-                                name=var_value_label)
-
-        self_variable_symbol_map.addSymbols(var_symbol_pairs)
-
-        grbmodel.update()
-
-        # The next loop collects the following component types from the model:
-        #  - SOSConstraint
-        #  - Objective
-        #  - Constraint
-        sos1 = self._capabilities.sos1
-        sos2 = self._capabilities.sos2
-        modelSOS = ModelSOS()
-        objective_cntr = 0
-        # Track the range constraints and their associated variables added by gurobi
-        self._last_native_var_idx = grbmodel.NumVars-1
-        range_var_idx = grbmodel.NumVars
-        _self_range_con_var_pairs = self._range_con_var_pairs = []
-        for block in pyomo_instance.block_data_objects(active=True):
-
-            gen_obj_repn = \
-                getattr(block, "_gen_obj_repn", True)
-            gen_con_repn = \
-                getattr(block, "_gen_con_repn", True)
-            # Get/Create the ComponentMap for the repn
-            if not hasattr(block,'_repn'):
-                block._repn = ComponentMap()
-            block_repn = block._repn
-
-            # SOSConstraints
-            for soscondata in block.component_data_objects(SOSConstraint,
-                                                           active=True,
-                                                           descend_into=False):
-                level = soscondata.level
-                if (level == 1 and not sos1) or \
-                   (level == 2 and not sos2) or \
-                   (level > 2):
-                    raise RuntimeError(
-                        "Solver does not support SOS level %s constraints" % (level,))
-                modelSOS.count_constraint(symbol_map,
-                                          labeler,
-                                          self_variable_symbol_map,
-                                          pyomo_gurobi_variable_map,
-                                          soscondata)
-
-            # Objective
-            for obj_data in block.component_data_objects(Objective,
-                                                         active=True,
-                                                         descend_into=False):
-
-                if objective_cntr > 1:
-                    raise ValueError(
-                        "Multiple active objectives found on Pyomo instance '%s'. "
-                        "Solver '%s' will only handle a single active objective" \
-                        % (pyomo_instance.name, self.type))
-
-                sense = GRB_MIN if (obj_data.is_minimizing()) else GRB_MAX
-                grbmodel.ModelSense = sense
-                obj_expr = gurobi_direct._gurobi_module.LinExpr()
-
-                if gen_obj_repn:
-                    obj_repn = generate_standard_repn(obj_data.expr)
-                    block_repn[obj_data] = obj_repn
-                else:
-                    obj_repn = block_repn[obj_data]
-
-                if not obj_repn.nonlinear_expr is None:
-                    raise ValueError(
-                        "gurobi_direct plugin does not support general nonlinear "
-                        "objective expressions (only linear or quadratic).\n"
-                        "Objective: %s" % (obj_data.name))
-
-                if not isclose(obj_repn.constant, 0.0):
-                    obj_expr.addConstant(obj_repn.constant)
-
-                if len(obj_repn.linear_vars) > 0:
-                    for var, coef in zip(obj_repn.linear_vars, obj_repn.linear_coefs):
-                        self._referenced_variable_ids.add(id(var))
-                        label = self_variable_symbol_map.getSymbol(var)
-                        obj_expr.addTerms(coef, pyomo_gurobi_variable_map[label])
-
-                if len(obj_repn.quadratic_vars) > 0:
-                    obj_expr = gurobi_direct._gurobi_module.QuadExpr(obj_expr)
-
-                    for var, coef in zip(obj_repn.quadratic_vars, obj_repn.quadratic_coefs):
-                        self._referenced_variable_ids.add(id(var[0]))
-                        self._referenced_variable_ids.add(id(var[1]))
-
-                        gurobi_expr = gurobi_direct._gurobi_module.QuadExpr(coef)
-                        gurobi_var = pyomo_gurobi_variable_map[self_variable_symbol_map.getSymbol(var[0])]
-                        gurobi_expr *= gurobi_var
-                        gurobi_var = pyomo_gurobi_variable_map[self_variable_symbol_map.getSymbol(var[1])]
-                        gurobi_expr *= gurobi_var
-
-                        obj_expr += gurobi_expr
-
-                # need to cache the objective label, because the
-                # GUROBI python interface doesn't track this.
-                # _ObjectiveData objects will not be in the symbol map
-                # yet, so avoid some checks.
-                self._objective_label = symbol_map.createSymbol(obj_data, labeler)
-
-                grbmodel.setObjective(obj_expr, sense=sense)
-
-            # Constraint
-            for constraint_data in block.component_data_objects(Constraint,
-                                                                active=True,
-                                                                descend_into=False):
-
-                if (not constraint_data.has_lb()) and \
-                   (not constraint_data.has_ub()):
-                    assert not constraint_data.equality
-                    continue  # not binding at all, don't bother
-
-                con_repn = None
-                if constraint_data._linear_canonical_form:
-                    con_repn = constraint_data.canonical_form()
-                elif gen_con_repn:
-                    con_repn = generate_standard_repn(constraint_data.body)
-                    block_repn[constraint_data] = con_repn
-                else:
-                    con_repn = block_repn[constraint_data]
-
-                degree = con_repn.polynomial_degree()
-                if degree is None:
-                    raise ValueError(
-                        "gurobi_direct plugin does not support general nonlinear "
-                        "constraint expressions (only linear or quadratic).\n"
-                        "Constraint: %s" % (constraint_data.name))
-
-                # _ConstraintData objects will not be in the symbol
-                # map yet, so avoid some checks.
-                constraint_label = symbol_map.createSymbol(constraint_data, labeler)
-
-                trivial = True
-
-                expr = gurobi_direct._gurobi_module.LinExpr() + con_repn.constant
-
-                if len(con_repn.linear_coefs) > 0:
-                    trivial = False
-                    linear_coefs = []
-                    linear_vars = []
-
-                    for var, coef in zip(con_repn.linear_vars, con_repn.linear_coefs):
-                        self._referenced_variable_ids.add(id(var))
-                        label = self_variable_symbol_map.getSymbol(var)
-                        linear_coefs.append(coef)
-                        linear_vars.append(pyomo_gurobi_variable_map[label])
-
-                    expr += gurobi_direct._gurobi_module.LinExpr(linear_coefs, linear_vars)
-
-                if len(con_repn.quadratic_coefs) > 0:
-                    trivial = False
-                    if _GUROBI_VERSION_MAJOR < 5:
-                        raise ValueError(
-                            "The gurobi_direct plugin does not handle quadratic "
-                            "constraint expressions for Gurobi major versions "
-                            "< 5. Current version: Gurobi %s.%s%s"
-                            % (gurobi_direct._gurobi_module.gurobi.version()))
-
-                    expr = gurobi_direct._gurobi_module.QuadExpr(expr)
-                    for var, coef in zip(con_repn.quadratic_vars, con_repn.quadratic_coefs):
-                        self._referenced_variable_ids.add(id(var[0]))
-                        self._referenced_variable_ids.add(id(var[1]))
-
-                        gurobi_expr = gurobi_direct._gurobi_module.QuadExpr(coef)
-                        gurobi_var = pyomo_gurobi_variable_map[self_variable_symbol_map.getSymbol(var[0])]
-                        gurobi_expr *= gurobi_var
-                        gurobi_var = pyomo_gurobi_variable_map[self_variable_symbol_map.getSymbol(var[1])]
-                        gurobi_expr *= gurobi_var
-                        expr += gurobi_expr
-
-                if (not trivial) or (not self._skip_trivial_constraints):
-
-                    if constraint_data.equality:
-                        sense = gurobi_direct._gurobi_module.GRB.EQUAL
-                        bound = self._get_bound(constraint_data.lower)
-                        grbmodel.addConstr(lhs=expr,
-                                           sense=sense,
-                                           rhs=bound,
-                                           name=constraint_label)
-                    else:
-                        # L <= body <= U
-                        if constraint_data.has_lb() and \
-                           constraint_data.has_ub():
-                            grb_con = grbmodel.addRange(
-                                expr,
-                                self._get_bound(constraint_data.lower),
-                                self._get_bound(constraint_data.upper),
-                                constraint_label)
-                            _self_range_con_var_pairs.append((grb_con,range_var_idx))
-                            range_var_idx += 1
-                        # body <= U
-                        elif constraint_data.has_ub():
-                            bound = self._get_bound(constraint_data.upper)
-                            if bound < float('inf'):
-                                grbmodel.addConstr(
-                                    lhs=expr,
-                                    sense=gurobi_direct._gurobi_module.GRB.LESS_EQUAL,
-                                    rhs=bound,
-                                    name=constraint_label
-                                    )
-                        # L <= body
-                        else:
-                            assert constraint_data.has_lb()
-                            bound = self._get_bound(constraint_data.lower)
-                            if bound > -float('inf'):
-                                grbmodel.addConstr(
-                                    lhs=expr,
-                                    sense=gurobi_direct._gurobi_module.GRB.GREATER_EQUAL,
-                                    rhs=bound,
-                                    name=constraint_label
-                                    )
-
-        if modelSOS.sosType:
-            for key in modelSOS.sosType:
-                grbmodel.addSOS(modelSOS.sosType[key], \
-                                modelSOS.varnames[key], \
-                                modelSOS.weights[key] )
-                self._referenced_variable_ids.update(modelSOS.varids[key])
-
-        for var_id in self._referenced_variable_ids:
-            varname = self._variable_symbol_map.byObject[var_id]
-            vardata = self._variable_symbol_map.bySymbol[varname]()
-            if vardata.fixed:
-                if not self._output_fixed_variable_bounds:
-                    raise ValueError("Encountered a fixed variable (%s) inside an active objective "
-                                     "or constraint expression on model %s, which is usually indicative of "
-                                     "a preprocessing error. Use the IO-option 'output_fixed_variable_bounds=True' "
-                                     "to suppress this error and fix the variable by overwriting its bounds in "
-                                     "the Gurobi instance."
-                                     % (vardata.name,pyomo_instance.name,))
-
-                grbvar = pyomo_gurobi_variable_map[varname]
-                grbvar.setAttr(gurobi_direct._gurobi_module.GRB.Attr.UB, vardata.value)
-                grbvar.setAttr(gurobi_direct._gurobi_module.GRB.Attr.LB, vardata.value)
-
-        grbmodel.update()
-
-        self._gurobi_instance = grbmodel
-        self._pyomo_gurobi_variable_map = pyomo_gurobi_variable_map
-=======
             if 1 in repn:
                 for ndx, coeff in repn[1].items():
                     new_expr += coeff * self._pyomo_var_to_solver_var_map[repn[-1][ndx]]
                     referenced_vars.add(repn[-1][ndx])
->>>>>>> 7b948633
 
             if 2 in repn:
                 for key, coeff in repn[2].items():
