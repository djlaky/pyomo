--- conflicted
+++ resolved
@@ -32,13 +32,9 @@
                              get_src_constraint, get_transformed_constraints,
                              _get_constraint_transBlock, get_src_disjunct,
                              _warn_for_active_disjunction,
-<<<<<<< HEAD
                              _warn_for_active_disjunct, preprocess_targets,
                              _to_dict)
-=======
-                             _warn_for_active_disjunct, preprocess_targets)
 from pyomo.core.util import target_list
->>>>>>> 07b37afa
 from pyomo.network import Port
 from pyomo.repn import generate_standard_repn
 from functools import wraps
