--- conflicted
+++ resolved
@@ -24,18 +24,10 @@
     Any, RangeSet, Reals, value, NonNegativeIntegers, LogicalConstraint,
 )
 from pyomo.gdp import Disjunct, Disjunction, GDP_Error
-<<<<<<< HEAD
-from pyomo.gdp.util import ( clone_without_expression_components, target_list,
-                             is_child_of, get_src_disjunction,
-                             get_src_constraint, get_transformed_constraints,
-                             get_src_disjunct, _warn_for_active_disjunction,
-=======
-from pyomo.gdp.util import ( _warn_for_active_logical_constraint,
-                             clone_without_expression_components, is_child_of,
+from pyomo.gdp.util import ( clone_without_expression_components, is_child_of,
                              get_src_disjunction, get_src_constraint,
                              get_transformed_constraints, get_src_disjunct,
                              _warn_for_active_disjunction,
->>>>>>> 76a40427
                              _warn_for_active_disjunct, preprocess_targets)
 from pyomo.core.util import target_list
 from pyomo.network import Port
